# pylint: disable=redefined-outer-name
import pathlib

import pytest

from surfactant.relationships import elf_relationship
from surfactant.relationships.elf_relationship import establish_relationships
from surfactant.sbomtypes import SBOM, Relationship, Software


@pytest.fixture
def example_sbom():
    sbom = SBOM()

    sw1 = Software(UUID="uuid-1", fileName=["libfoo.so.1"], installPath=["/usr/lib/libfoo.so.1"])
    sw2 = Software(UUID="uuid-2", fileName=["libbar.so"], installPath=["/opt/myapp/lib/libbar.so"])

    sw3a = Software(
        UUID="uuid-3a",
        installPath=["/opt/myapp/bin/myapp"],
        metadata=[{"elfDependencies": ["/usr/lib/libfoo.so.1"]}],
    )
    sw3b = Software(
        UUID="uuid-3b",
        installPath=["/opt/myapp/bin/myapp"],
        metadata=[{"elfDependencies": ["libbar.so"], "elfRunpath": ["$ORIGIN/../lib"]}],
    )
    sw4 = Software(
        UUID="uuid-4",
        fileName=["libxyz.so"],
        installPath=["/lib/libxyz.so"],
        metadata=[{"elfDependencies": ["libxyz.so"]}],
    )
    sw5 = Software(UUID="uuid-5", fileName=["libdep.so"], installPath=["/app/lib/libdep.so"])
    sw6 = Software(
        UUID="uuid-6",
        installPath=["/app/bin/mybin"],
        metadata=[{"elfDependencies": ["libdep.so"], "elfRunpath": ["$ORIGIN/../lib"]}],
    )
    sw7 = Software(
        UUID="uuid-7",
        installPath=["/legacy/bin/legacyapp"],
        metadata=[{"elfDependencies": ["libbar.so"], "elfRpath": ["/opt/myapp/lib"]}],
    )
    sw8 = Software(UUID="uuid-8", fileName=["libalias.so"], installPath=["/opt/alt/lib/libreal.so"])
    sw9 = Software(
        UUID="uuid-9",
        installPath=["/opt/alt/bin/app"],
        metadata=[{"elfDependencies": ["libalias.so"], "elfRunpath": ["/opt/alt/lib"]}],
    )

    # add symlink mapping for sw8
<<<<<<< HEAD
    sbom._record_symlink("/opt/alt/lib/libalias.so", "/opt/alt/lib/libreal.so", subtype="file") # pylint: disable=protected-access
=======
    sbom._record_symlink(
        sbom, "/opt/alt/lib/libalias.so", "/opt/alt/lib/libreal.so", subtype="file"
    )
>>>>>>> 2d12cc98

    for sw in [sw1, sw2, sw3a, sw3b, sw4, sw5, sw6, sw7, sw8, sw9]:
        sbom.add_software(sw)

    return sbom, {
        "absolute": (sw3a, "uuid-1"),
        "relative": (sw3b, "uuid-2"),
        "system": (sw4, "uuid-4"),
        "origin": (sw6, "uuid-5"),
        "rpath": (sw7, "uuid-2"),
        "symlink": (sw9, "uuid-8"),
    }


@pytest.mark.parametrize("label", ["absolute", "relative", "system", "origin", "rpath", "symlink"])
def test_elf_relationship_cases(example_sbom, label):
    print(f"==== RUNNING: {label} ====")
    sbom, case_map = example_sbom
    sw, expected_uuid = case_map[label]
    metadata = sw.metadata[0] if sw.metadata else {}
    print("Dependency paths:", metadata.get("elfDependencies", []))
    print("fs_tree nodes:", list(sbom.fs_tree.nodes))
    for dep in metadata.get("elfDependencies", []):
        norm = pathlib.PurePosixPath(dep).as_posix()
        print(f"Trying lookup: {norm} ->", sbom.get_software_by_path(norm))
    result = elf_relationship.establish_relationships(sbom, sw, metadata)
    assert result is not None, f"{label} case failed: no result"
    assert len(result) == 1, f"{label} case failed: expected 1 relationship"
    assert result[0] == Relationship(sw.UUID, expected_uuid, "Uses"), (
        f"{label} case mismatch: {result[0]} != {expected_uuid}"
    )


@pytest.fixture
def symlink_heuristic_sbom():
    """
    Constructs a test SBOM scenario where the only valid match is via the symlink heuristic.

    - The binary depends on 'libalias.so'
    - The SBOM does not include a direct path or fs_tree match for 'libalias.so'
    - The candidate dependency's fileName matches 'libalias.so'
    - The candidate dependency's installPath parent directory matches search path
    """
    # Binary depending on 'libalias.so' with a runpath that includes /opt/app/lib
    binary = Software(
        UUID="bin-uuid",
        fileName=["myapp"],
        installPath=["/opt/app/bin/myapp"],
        metadata=[{"elfDependencies": ["libalias.so"], "elfRunpath": ["/opt/app/lib"]}],
    )

    # Candidate dependency: install path and fileName line up for heuristic
    dependency = Software(
        UUID="lib-uuid", fileName=["libalias.so"], installPath=["/opt/app/lib/libalias.so"]
    )

    sbom = SBOM()
    sbom.add_software(binary)
    sbom.add_software(dependency)

    return sbom, binary


def test_symlink_heuristic_match(symlink_heuristic_sbom):
    sbom, binary = symlink_heuristic_sbom
    metadata = binary.metadata[0]

    results = establish_relationships(sbom, binary, metadata)

    assert results is not None, "Expected relationship from symlink heuristic"
    assert len(results) == 1
    assert results[0] == Relationship("bin-uuid", "lib-uuid", "Uses")


@pytest.mark.parametrize("label", ["symlink"])
def test_symlink_heuristic_match_edge(example_sbom, label):
    sbom, case_map = example_sbom
    sw, expected_uuid = case_map[label]
    metadata = sw.metadata[0]

    # Clear fs_tree matches to force heuristic
    sbom.fs_tree.remove_edge("/opt/alt/lib/libalias.so", "/opt/alt/lib/libalias.so")
    sbom.fs_tree.remove_node("/opt/alt/lib/libalias.so")

    result = elf_relationship.establish_relationships(sbom, sw, metadata)
    assert result is not None
    assert result == [Relationship(sw.UUID, expected_uuid, "Uses")], (
        "Expected heuristic symlink match"
    )


def test_no_match_edge_case():
    """
    Test case: No matching dependency by any means (fs_tree, legacy, or heuristic).
    Expect no relationships.
    """
    binary = Software(
        UUID="bin-uuid",
        fileName=["mybin"],
        installPath=["/some/bin/mybin"],
        metadata=[{"elfDependencies": ["libnotfound.so"], "elfRunpath": ["/some/lib"]}],
    )

    unrelated = Software(
        UUID="unrelated-uuid",
        fileName=["libsomethingelse.so"],
        installPath=["/unrelated/path/libsomethingelse.so"],
    )

    sbom = SBOM(systems=[], hardware=[], software=[binary, unrelated])
    sbom.fs_tree.add_node("/unrelated/path/libsomethingelse.so", software=unrelated)

    metadata = binary.metadata[0]
    results = establish_relationships(sbom, binary, metadata)

    assert results is not None
    assert len(results) == 0, "Expected no relationships for unmatched dependency"


def test_symlink_heuristic_guard():
    """
    Tests that the symlink heuristic does not falsely match entries where
    fileName matches but installPath is in a different directory.
    """
    binary = Software(
        UUID="bin-uuid",
        fileName=["myapp"],
        installPath=["/opt/app/bin/myapp"],
        metadata=[{"elfDependencies": ["libalias.so"], "elfRunpath": ["/opt/app/lib"]}],
    )

    # Same file name, but located in a different directory -> should NOT match
    candidate = Software(
        UUID="falsematch-uuid", fileName=["libalias.so"], installPath=["/different/dir/libalias.so"]
    )

    sbom = SBOM(systems=[], hardware=[], software=[binary, candidate])
    sbom.fs_tree.add_node("/different/dir/libalias.so", software=candidate)

    metadata = binary.metadata[0]
    results = establish_relationships(sbom, binary, metadata)

    assert results is not None
    assert all(rel.yUUID != "falsematch-uuid" for rel in results), (
        "Heuristic should not have matched"
    )<|MERGE_RESOLUTION|>--- conflicted
+++ resolved
@@ -50,13 +50,7 @@
     )
 
     # add symlink mapping for sw8
-<<<<<<< HEAD
     sbom._record_symlink("/opt/alt/lib/libalias.so", "/opt/alt/lib/libreal.so", subtype="file") # pylint: disable=protected-access
-=======
-    sbom._record_symlink(
-        sbom, "/opt/alt/lib/libalias.so", "/opt/alt/lib/libreal.so", subtype="file"
-    )
->>>>>>> 2d12cc98
 
     for sw in [sw1, sw2, sw3a, sw3b, sw4, sw5, sw6, sw7, sw8, sw9]:
         sbom.add_software(sw)
