--- conflicted
+++ resolved
@@ -32,24 +32,8 @@
 class BaseDatabaseManager(ABC):
     """Abstract base class for managing pattern databases."""
 
-<<<<<<< HEAD
     def __init__(self, config: DatabaseConfig):
         self.config = config
-=======
-    def __init__(
-        self,
-        version_file_name: str,
-        database_key: str,
-        database_file: str,
-        source: str,
-        plugin_name: Optional[str],
-    ):
-        self.version_file_name = version_file_name
-        self.database_key = database_key
-        self.database_file = database_file
-        self.source = source
-        self.plugin_name = plugin_name
->>>>>>> 707c4283
         self.new_hash: Optional[str] = None
         self.download_timestamp: Optional[str] = None
         self._database: Optional[Dict[str, Any]] = None
@@ -74,15 +58,9 @@
     def pattern_info(self) -> Dict[str, Any]:
         """Returns metadata about the database patterns."""
         return {
-<<<<<<< HEAD
             "database_key" : self.config.database_key,
             "database_file": self.config.database_file,
             "source": self.config.source,
-=======
-            "database_key": self.database_key,
-            "database_file": self.database_file,
-            "source": self.source,
->>>>>>> 707c4283
             "hash_value": self.new_hash,
             "timestamp": self.download_timestamp,
         }
