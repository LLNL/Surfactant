import hashlib
from typing import Dict, Optional

import toml


def calculate_hash(data: str) -> str:
    """Calculate the SHA-256 hash of the given data."""
    return hashlib.sha256(data.encode("utf-8")).hexdigest()


def load_hash_and_timestamp(
    hash_file_path, pattern_key: str, pattern_file: str
) -> Optional[Dict[str, str]]:
    """Load the hash and timestamp for a specific pattern from the specified TOML file."""
    try:
        with open(hash_file_path, "r") as f:
            hash_data = toml.load(f)
            # Access the specific structure using the provided keys
            return hash_data.get(pattern_key, {}).get(pattern_file)
    except FileNotFoundError:
        return None

<<<<<<< HEAD
def save_hash_and_timestamp(hash_file_path, pattern_info: Dict[str, str]) -> None:
=======

def save_hash_and_timestamp(
    hash_file_path,
    pattern_key: str,
    pattern_file: str,
    source: str,
    hash_value: str,
    timestamp: str,
) -> None:
>>>>>>> 340134df
    """Save the hash and timestamp for a specific pattern to the specified TOML file."""
    try:
        with open(hash_file_path, "r") as f:
            hash_data = toml.load(f)
    except FileNotFoundError:
        hash_data = {}

    # Define the new data structure
    new_data = {
        pattern_info['pattern_key']: {
            pattern_info['pattern_file']: {
                "source": pattern_info['source'],
                "hash": pattern_info['hash_value'],
                "timestamp": pattern_info['timestamp'],
            }
        }
    }

    # Update the existing data with the new data
    if pattern_info['pattern_key'] in hash_data:
        hash_data[pattern_info['pattern_key']].update(new_data[pattern_info['pattern_key']])
    else:
        hash_data.update(new_data)

    # Write the updated data back to the TOML file
    with open(hash_file_path, "w") as f:
        toml.dump(hash_data, f)<|MERGE_RESOLUTION|>--- conflicted
+++ resolved
@@ -21,19 +21,7 @@
     except FileNotFoundError:
         return None
 
-<<<<<<< HEAD
 def save_hash_and_timestamp(hash_file_path, pattern_info: Dict[str, str]) -> None:
-=======
-
-def save_hash_and_timestamp(
-    hash_file_path,
-    pattern_key: str,
-    pattern_file: str,
-    source: str,
-    hash_value: str,
-    timestamp: str,
-) -> None:
->>>>>>> 340134df
     """Save the hash and timestamp for a specific pattern to the specified TOML file."""
     try:
         with open(hash_file_path, "r") as f:
