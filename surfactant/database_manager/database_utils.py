--- conflicted
+++ resolved
@@ -18,16 +18,8 @@
 
 from surfactant.configmanager import ConfigManager
 from surfactant.database_manager.utils import (
-<<<<<<< HEAD
     download_content, save_db_version_metadata, calculate_hash, load_db_version_metadata, get_source_for
     )
-=======
-    calculate_hash,
-    download_content,
-    load_db_version_metadata,
-    save_db_version_metadata,
-)
->>>>>>> e745afd8
 
 
 @dataclass
