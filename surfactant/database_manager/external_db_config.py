# Copyright 2025 Lawrence Livermore National Security, LLC
# See the top-level LICENSE file for details.
#
# SPDX-License-Identifier: MIT
# Copyright 2025 Lawrence Livermore National Security, LLC
# See the top-level LICENSE file for details.
#
# SPDX-License-Identifier: MIT
# surfactant/database_manager/external_db_config.py

import logging

import tomlkit
<<<<<<< HEAD
from . import download_content
=======

from .database_utils import download_content
>>>>>>> a930e1a4

# URL for the hosted external TOML file on ReadTheDocs
DEFAULT_EXTERNAL_DB_CONFIG_URL = (
    "https://readthedocs.org/projects/surfacet-docs/downloads/latest/database_sources.toml"
)


def fetch_external_db_config(url: str = DEFAULT_EXTERNAL_DB_CONFIG_URL) -> dict:
    """
    Download and parse the external TOML file containing database source overrides.
    Returns an empty dict on failure.
    """
    content = download_content(url)
    try:
        if content is not None:
            config = tomlkit.parse(content)
            return config
    except tomlkit.exceptions.ParseError as e:
        logging.warning("Error parsing TOML content: %s", e)
    return {}


def get_source_for(database_category: str, key: str) -> str:
    """
    Retrieve the URL for a given database category and key.

    Args:
        database_category (str): The category corresponding to a folder (e.g., 'js_library_patterns').
        key (str): The specific key for the database (e.g., 'retirejs').

    Returns:
        str: The URL from the external configuration if available; otherwise, an empty string.
    """
    config = fetch_external_db_config()
    try:
        return config["sources"][database_category][key]
    except KeyError:
        logging.info("No external override found for [%s].%s", database_category, key)
        return ""<|MERGE_RESOLUTION|>--- conflicted
+++ resolved
@@ -11,12 +11,7 @@
 import logging
 
 import tomlkit
-<<<<<<< HEAD
 from . import download_content
-=======
-
-from .database_utils import download_content
->>>>>>> a930e1a4
 
 # URL for the hosted external TOML file on ReadTheDocs
 DEFAULT_EXTERNAL_DB_CONFIG_URL = (
