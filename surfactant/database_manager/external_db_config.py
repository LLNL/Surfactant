--- conflicted
+++ resolved
@@ -19,15 +19,10 @@
 
 
 def fetch_external_db_config(url: str = DEFAULT_EXTERNAL_DB_CONFIG_URL) -> dict:
-<<<<<<< HEAD
     """
     Download and parse the external TOML file containing database source overrides.
     Returns an empty dict on failure.
     """
-=======
-    from surfactant.database_manager.database_utils import download_content
-
->>>>>>> f5da9d95
     content = download_content(url)
     try:
         if content is not None:
