--- conflicted
+++ resolved
@@ -14,12 +14,9 @@
 import requests
 import tomlkit
 from loguru import logger
-<<<<<<< HEAD
 import logging
-=======
 from requests.exceptions import RequestException
 
->>>>>>> e745afd8
 
 def download_content(url: str, timeout: int = 10, retries: int = 3) -> Optional[str]:
     """
