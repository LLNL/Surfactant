--- conflicted
+++ resolved
@@ -29,13 +29,9 @@
 
 
 @hookspec
-<<<<<<< HEAD
-def extract_file_info(sbom: SBOM, software: Software, filename: str, filetype: str, children: List[Software]) -> Optional[list]:
-=======
 def extract_file_info(
-    sbom: SBOM, software: Software, filename: str, filetype: str, context: "Queue[ContextEntry]"
-) -> object:
->>>>>>> 0a8684b4
+    sbom: SBOM, software: Software, filename: str, filetype: str, context: "Queue[ContextEntry]", children: List[Software]
+) -> Optional[list]:
     """Extracts information from the given file to add to the given software entry. Return an
     object to be included as part of the metadata field, and potentially used as part of
     selecting default values for other Software entry fields. Returning `None` will not add
@@ -47,6 +43,7 @@
         filename (str): The full path to the file to extract information from.
         filetype (str): File type information based on magic bytes.
         context (Queue[ContextEntry]): Modifiable queue of entries from input config file. Existing plugins should still work without adding this parameter.
+        children (List[Software]): List of additional software entries to include in the SBOM. Plugins can add additional entries, though if the plugin extracts files to a temporary directory, the context argument should be used to have Surfactant process the files instead.
 
     Returns:
         object: An object to be added to the metadata field for the software entry. May be `None` to add no metadata.
