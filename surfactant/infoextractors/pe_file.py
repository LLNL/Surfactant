--- conflicted
+++ resolved
@@ -238,14 +238,10 @@
 def get_assemblyref_info(asmref_info):
     asmref: Dict[str, Any] = {}
     add_core_assembly_info(asmref, asmref_info)
-    asmref["HashValue"] = (  # asmref_info.HashValue.hex()
-<<<<<<< HEAD
-        asmref_info.HashValue.value if hasattr(asmref_info.HashValue, "value") else asmref_info.HashValue
-=======
+    asmref["HashValue"] = (
         asmref_info.HashValue.hex()
         if hasattr(asmref_info.HashValue, "hex")
         else asmref_info.HashValue
->>>>>>> 1c9f7b1c
     )
     add_assembly_flags_info(asmref, asmref_info)
     return asmref
