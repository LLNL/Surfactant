--- conflicted
+++ resolved
@@ -1,208 +1,204 @@
-# Copyright 2023 Lawrence Livermore National Security, LLC
-# See the top-level LICENSE file for details.
-#
-# SPDX-License-Identifier: MIT
-
-# TODO: Ensure all the relevant information available is extracted from here
-# https://lief.re/doc/stable/api/python/macho.html
-
-"""
-Config Options:
-    include_bindings_exports(bool): Include bindings/exports information for Mach-O files.
-    include_signature_content(bool): Include signature content for Mach-O files.
-"""
-
-from sys import modules
-<<<<<<< HEAD
-from typing import Any, Dict, Optional
-=======
-from typing import Any, Dict, List
->>>>>>> 9e1681c9
-
-from loguru import logger
-
-try:
-    import lief
-except ModuleNotFoundError:
-    pass
-
-import surfactant.plugin
-from surfactant.configmanager import ConfigManager
-from surfactant.infoextractors.__macho_cpuSubtypes import get_cpu_subtype_name, get_cpu_type_name
-from surfactant.sbomtypes import SBOM, Software
-
-__config_manager = ConfigManager()
-
-__include_bindings_exports = __config_manager.get("macho", "include_bindings_exports", False)
-__include_signature_content = __config_manager.get("macho", "include_signature_content", False)
-
-
-def supports_file(filetype: List[str]) -> bool:
-    supported_types = ("MACHOFAT", "MACHOFAT64", "MACHO32", "MACHO64")
-    for ft in filetype:
-        if ft in supported_types:
-            return True
-    return False
-
-
-@surfactant.plugin.hookimpl
-def extract_file_info(sbom: SBOM, software: Software, filename: str, filetype: List[str]) -> object:
-    if not supports_file(filetype):
-        return None
-    if "lief" not in modules:
-        logger.warning("LIEF not installed - Skipped extracting Mach-O file info.")
-        return None
-    return extract_mach_o_info(filename)
-
-
-def extract_mach_o_info(filename: str) -> object:
-    try:
-        binaries = lief.MachO.parse(filename)
-    except OSError:
-        return {}
-
-    file_details: Dict[str, Any] = {"OS": "MacOS", "numBinaries": binaries.size, "binaries": []}
-
-    # Iterate over all binaries in the FAT binary
-    for binary in binaries:
-        header = binary.header
-        details = {
-            "format": binary.format.__name__,
-            "header": {
-                "cpuType": get_cpu_type_name(header.cpu_type.value),
-                "cpuTypeValue": header.cpu_type.value,
-                "cpuSubtype": get_cpu_subtype_name(header.cpu_type.value, 20 + header.cpu_subtype),
-                "cpuSubtypeValue": header.cpu_subtype,
-                "fileType": header.file_type.__name__,
-                "fileTypeValue": header.file_type.value,
-                "flags": [flag.__name__ for flag in header.flags_list],
-                "numCommands": header.nb_cmds,
-            },
-            "build": {},
-            "signature": {},
-            "dependencies": [],
-            "rpaths": [],
-            "dyld": {},
-            "encryption": {},
-        }
-
-        # Extract info from build version
-        if binary.has_build_version:
-            build = binary.build_version
-            details["build"] = {
-                "platform": build.platform.__name__,
-                "platformValue": build.platform.value,
-                "minOSVersion": ".".join(map(str, build.minos)),
-                "sdkVersion": ".".join(map(str, build.sdk)),
-                "tools": [],
-            }
-            for tool in build.tools:
-                details["build"]["tools"].append(
-                    {"tool": tool.tool.__name__, "version": ".".join(map(str, tool.version))}
-                )
-
-        # Extract info from code signature
-        if binary.has_code_signature or binary.has_code_signature_dir:
-            if binary.has_code_signature:
-                signature = binary.code_signature
-                signature_type = "Default"
-            else:
-                signature = binary.code_signature_dir
-                signature_type = "LC_DYLIB_CODE_SIGN_DRS"
-
-            details["signature"] = {
-                "offset": signature.data_offset,
-                "size": signature.data_size,
-                "type": signature_type,
-            }
-            if __include_signature_content:
-                details["signature"]["content"] = signature.content
-
-        # Extract library dependencies
-        for library in binary.libraries:
-            details["dependencies"].append(
-                {
-                    "name": library.name,
-                    "currentVersion": ".".join(map(str, library.current_version)),
-                    "compatibilityVersion": ".".join(map(str, library.compatibility_version)),
-                }
-            )
-
-        # rpath info
-        if binary.has_rpath:
-            for rpath in binary.rpaths:
-                details["rpaths"].append(rpath.path)
-
-        # dyld info
-        if binary.has_dylinker:
-            details["dyld"]["linker"] = binary.dylinker.name
-        if binary.has_dyld_environment:
-            details["dyld"]["environment"] = binary.dyld_environment.__name__
-            details["dyld"]["environmentValue"] = binary.dyld_environment.value
-        # https://github.com/qyang-nj/llios/blob/main/dynamic_linking/chained_fixups.md
-        if __include_bindings_exports:
-            if binary.has_dyld_info:
-                details["dyld"]["info"] = {
-                    "bindings": [],
-                    "exports": [],
-                }
-                bindings = get_bindings(binary.dyld_info.bindings)
-                details["dyld"]["info"]["bindings"] = bindings
-                for export in binary.dyld_info.exports:
-                    details["dyld"]["info"]["exports"].append(
-                        {"address": export.address, "kind": export.kind.__name__}
-                    )
-            elif binary.has_dyld_exports_trie and binary.has_dyld_chained_fixups:
-                details["dyld"]["exports"] = []
-                for export in binary.dyld_exports_trie.exports:
-                    details["dyld"]["exports"].append(
-                        {"address": export.address, "kind": export.kind.__name__}
-                    )
-                fixups = binary.dyld_chained_fixups
-                details["dyld"]["chainedFixups"] = {"chainedStartsInSegment": [], "bindings": []}
-                for chainedStarts in fixups.chained_starts_in_segments:
-                    details["dyld"]["chainedFixups"]["chainedStartsInSegment"].append(
-                        {
-                            "maxValidPointer": chainedStarts.max_valid_pointer,
-                            "pageSize": chainedStarts.page_size,
-                            "pointerFormat": chainedStarts.pointer_format.__name__,
-                            "pointerFormatValue": chainedStarts.pointer_format.value,
-                            "segment": chainedStarts.segment.name,
-                        }
-                    )
-                bindings = get_bindings(fixups.bindings)
-                details["dyld"]["chainedFixups"]["bindings"] = bindings
-
-        # encryption info
-        if binary.has_encryption_info:
-            encryption = binary.encryption_info
-            details["encryption"] = {
-                "system": encryption.crypt_id,
-                "offset": encryption.crypt_offset,
-                "size": encryption.crypt_size,
-            }
-        file_details["binaries"].append(details)
-
-    return file_details
-
-
-def get_bindings(bindings):
-    bindings_info = []
-    for binding in bindings:
-        # ChainedFixups and dyld info store bindings in the same format in LIEF
-        info = {
-            "addend": binding.addend,
-            "address": binding.address,
-            "isWeakImport": binding.weak_import,
-        }
-        if binding.has_library:
-            info["library"] = binding.library.name
-        if binding.has_segment:
-            info["segment"] = binding.segment.name
-        bindings_info.append(info)
-    return bindings_info
-
-
-@surfactant.plugin.hookimpl
-def settings_name() -> Optional[str]:
-    return "macho"
+# Copyright 2023 Lawrence Livermore National Security, LLC
+# See the top-level LICENSE file for details.
+#
+# SPDX-License-Identifier: MIT
+
+# TODO: Ensure all the relevant information available is extracted from here
+# https://lief.re/doc/stable/api/python/macho.html
+
+"""
+Config Options:
+    include_bindings_exports(bool): Include bindings/exports information for Mach-O files.
+    include_signature_content(bool): Include signature content for Mach-O files.
+"""
+
+from sys import modules
+from typing import Any, Dict, List, Optional
+
+from loguru import logger
+
+try:
+    import lief
+except ModuleNotFoundError:
+    pass
+
+import surfactant.plugin
+from surfactant.configmanager import ConfigManager
+from surfactant.infoextractors.__macho_cpuSubtypes import get_cpu_subtype_name, get_cpu_type_name
+from surfactant.sbomtypes import SBOM, Software
+
+__config_manager = ConfigManager()
+
+__include_bindings_exports = __config_manager.get("macho", "include_bindings_exports", False)
+__include_signature_content = __config_manager.get("macho", "include_signature_content", False)
+
+
+def supports_file(filetype: List[str]) -> bool:
+    supported_types = ("MACHOFAT", "MACHOFAT64", "MACHO32", "MACHO64")
+    for ft in filetype:
+        if ft in supported_types:
+            return True
+    return False
+
+
+@surfactant.plugin.hookimpl
+def extract_file_info(sbom: SBOM, software: Software, filename: str, filetype: List[str]) -> object:
+    if not supports_file(filetype):
+        return None
+    if "lief" not in modules:
+        logger.warning("LIEF not installed - Skipped extracting Mach-O file info.")
+        return None
+    return extract_mach_o_info(filename)
+
+
+def extract_mach_o_info(filename: str) -> object:
+    try:
+        binaries = lief.MachO.parse(filename)
+    except OSError:
+        return {}
+
+    file_details: Dict[str, Any] = {"OS": "MacOS", "numBinaries": binaries.size, "binaries": []}
+
+    # Iterate over all binaries in the FAT binary
+    for binary in binaries:
+        header = binary.header
+        details = {
+            "format": binary.format.__name__,
+            "header": {
+                "cpuType": get_cpu_type_name(header.cpu_type.value),
+                "cpuTypeValue": header.cpu_type.value,
+                "cpuSubtype": get_cpu_subtype_name(header.cpu_type.value, 20 + header.cpu_subtype),
+                "cpuSubtypeValue": header.cpu_subtype,
+                "fileType": header.file_type.__name__,
+                "fileTypeValue": header.file_type.value,
+                "flags": [flag.__name__ for flag in header.flags_list],
+                "numCommands": header.nb_cmds,
+            },
+            "build": {},
+            "signature": {},
+            "dependencies": [],
+            "rpaths": [],
+            "dyld": {},
+            "encryption": {},
+        }
+
+        # Extract info from build version
+        if binary.has_build_version:
+            build = binary.build_version
+            details["build"] = {
+                "platform": build.platform.__name__,
+                "platformValue": build.platform.value,
+                "minOSVersion": ".".join(map(str, build.minos)),
+                "sdkVersion": ".".join(map(str, build.sdk)),
+                "tools": [],
+            }
+            for tool in build.tools:
+                details["build"]["tools"].append(
+                    {"tool": tool.tool.__name__, "version": ".".join(map(str, tool.version))}
+                )
+
+        # Extract info from code signature
+        if binary.has_code_signature or binary.has_code_signature_dir:
+            if binary.has_code_signature:
+                signature = binary.code_signature
+                signature_type = "Default"
+            else:
+                signature = binary.code_signature_dir
+                signature_type = "LC_DYLIB_CODE_SIGN_DRS"
+
+            details["signature"] = {
+                "offset": signature.data_offset,
+                "size": signature.data_size,
+                "type": signature_type,
+            }
+            if __include_signature_content:
+                details["signature"]["content"] = signature.content
+
+        # Extract library dependencies
+        for library in binary.libraries:
+            details["dependencies"].append(
+                {
+                    "name": library.name,
+                    "currentVersion": ".".join(map(str, library.current_version)),
+                    "compatibilityVersion": ".".join(map(str, library.compatibility_version)),
+                }
+            )
+
+        # rpath info
+        if binary.has_rpath:
+            for rpath in binary.rpaths:
+                details["rpaths"].append(rpath.path)
+
+        # dyld info
+        if binary.has_dylinker:
+            details["dyld"]["linker"] = binary.dylinker.name
+        if binary.has_dyld_environment:
+            details["dyld"]["environment"] = binary.dyld_environment.__name__
+            details["dyld"]["environmentValue"] = binary.dyld_environment.value
+        # https://github.com/qyang-nj/llios/blob/main/dynamic_linking/chained_fixups.md
+        if __include_bindings_exports:
+            if binary.has_dyld_info:
+                details["dyld"]["info"] = {
+                    "bindings": [],
+                    "exports": [],
+                }
+                bindings = get_bindings(binary.dyld_info.bindings)
+                details["dyld"]["info"]["bindings"] = bindings
+                for export in binary.dyld_info.exports:
+                    details["dyld"]["info"]["exports"].append(
+                        {"address": export.address, "kind": export.kind.__name__}
+                    )
+            elif binary.has_dyld_exports_trie and binary.has_dyld_chained_fixups:
+                details["dyld"]["exports"] = []
+                for export in binary.dyld_exports_trie.exports:
+                    details["dyld"]["exports"].append(
+                        {"address": export.address, "kind": export.kind.__name__}
+                    )
+                fixups = binary.dyld_chained_fixups
+                details["dyld"]["chainedFixups"] = {"chainedStartsInSegment": [], "bindings": []}
+                for chainedStarts in fixups.chained_starts_in_segments:
+                    details["dyld"]["chainedFixups"]["chainedStartsInSegment"].append(
+                        {
+                            "maxValidPointer": chainedStarts.max_valid_pointer,
+                            "pageSize": chainedStarts.page_size,
+                            "pointerFormat": chainedStarts.pointer_format.__name__,
+                            "pointerFormatValue": chainedStarts.pointer_format.value,
+                            "segment": chainedStarts.segment.name,
+                        }
+                    )
+                bindings = get_bindings(fixups.bindings)
+                details["dyld"]["chainedFixups"]["bindings"] = bindings
+
+        # encryption info
+        if binary.has_encryption_info:
+            encryption = binary.encryption_info
+            details["encryption"] = {
+                "system": encryption.crypt_id,
+                "offset": encryption.crypt_offset,
+                "size": encryption.crypt_size,
+            }
+        file_details["binaries"].append(details)
+
+    return file_details
+
+
+def get_bindings(bindings):
+    bindings_info = []
+    for binding in bindings:
+        # ChainedFixups and dyld info store bindings in the same format in LIEF
+        info = {
+            "addend": binding.addend,
+            "address": binding.address,
+            "isWeakImport": binding.weak_import,
+        }
+        if binding.has_library:
+            info["library"] = binding.library.name
+        if binding.has_segment:
+            info["segment"] = binding.segment.name
+        bindings_info.append(info)
+    return bindings_info
+
+
+@surfactant.plugin.hookimpl
+def settings_name() -> Optional[str]:
+    return "macho"