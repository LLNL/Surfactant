# Copyright 2023 Lawrence Livermore National Security, LLC
# See the top-level LICENSE file for details.
#
# SPDX-License-Identifier: MIT
import gzip
import json
import subprocess
import tempfile

import surfactant.plugin
from surfactant.sbomtypes import SBOM, Software


def supports_file(filetype: str) -> bool:
    return filetype in ("Docker archive tar", "Docker archive gzip")


@surfactant.plugin.hookimpl
def extract_file_info(sbom: SBOM, software: Software, filename: str, filetype: str) -> object:
    if not supports_file(filetype):
        return None
    return extract_docker_info(filetype, filename)


def extract_docker_info(filetype: str, filename: str) -> object:
    if filetype == "Docker archive gzip":
        with open(filename, "rb") as gzip_in:
            gzip_data = gzip_in.read()
        with tempfile.NamedTemporaryFile() as gzip_out:
            gzip_out.write(gzip.decompress(gzip_data))
            return run_docker(gzip_out.name)
    return run_docker(filename)


# Function that extract_docker_info delegates to to actually run Docker scout
def run_docker(filename: str) -> object:
<<<<<<< HEAD
    result = subprocess.run(["docker", "scout", "sbom", "--format", "spdx", f"fs://{filename}"], capture_output=True, check=False)
=======
    result = subprocess.run(
        ["docker", "scout", "sbom", "--format", "spdx", f"fs://{filename}"], capture_output=True
    )
>>>>>>> 29dfccd1
    spdx_out = json.loads(result.stdout)
    return {"dockerSPDX": spdx_out}<|MERGE_RESOLUTION|>--- conflicted
+++ resolved
@@ -34,12 +34,8 @@
 
 # Function that extract_docker_info delegates to to actually run Docker scout
 def run_docker(filename: str) -> object:
-<<<<<<< HEAD
-    result = subprocess.run(["docker", "scout", "sbom", "--format", "spdx", f"fs://{filename}"], capture_output=True, check=False)
-=======
     result = subprocess.run(
-        ["docker", "scout", "sbom", "--format", "spdx", f"fs://{filename}"], capture_output=True
+        ["docker", "scout", "sbom", "--format", "spdx", f"fs://{filename}"], capture_output=True, check=True
     )
->>>>>>> 29dfccd1
     spdx_out = json.loads(result.stdout)
     return {"dockerSPDX": spdx_out}