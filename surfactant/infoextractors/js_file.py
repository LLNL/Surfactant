# Copyright 2025 Lawrence Livermore National Security, LLC
# See the top-level LICENSE file for details.
#
# SPDX-License-Identifier: MIT
# Copyright 2025 Lawrence Livermore National Security, LLC
# See the top-level LICENSE file for details.
#
# SPDX-License-Identifier: MIT
import json
import re
from typing import Any, Dict, List, Optional

# from pluggy import get_plugin_manager, get_plugin
from loguru import logger

import surfactant.plugin
from surfactant.database_manager.database_utils import BaseDatabaseManager, DatabaseConfig
from surfactant.sbomtypes import SBOM, Software

# Global configuration
DATABASE_URL_RETIRE_JS = "https://raw.githubusercontent.com/RetireJS/retire.js/master/repository/jsrepository-master.json"
JS_DB_DIR = "js_library_patterns"  # The directory name to store the database toml file and database json files for this module


@surfactant.plugin.hookimpl
def short_name() -> str:
    return "js_file"


class RetireJSDatabaseManager(BaseDatabaseManager):
    """Manages the retirejs library database."""

    def __init__(self):
        name = (
            short_name()
        )  # Set to '__name__' (without quotation marks), if short_name is not implemented

        config = DatabaseConfig(
            database_dir=JS_DB_DIR,  # The directory name to store the database toml file and database json files for this module.
            database_key="retirejs",  # The key for this classes database in the version_info toml file.
            database_file="retirejs_db.json",  # The json file name for the database.
            source=DATABASE_URL_RETIRE_JS,  # The source of the database (put "file" or the source url)
            plugin_name=name,
        )

        super().__init__(config)

    def parse_raw_data(self, raw_data: str) -> Dict[str, Any]:
        """Parses raw RetireJS database data into a structured format."""
        retirejs_db = json.loads(raw_data)
        clean_db = {}
        reg_temp = "\u00a7\u00a7version\u00a7\u00a7"
        version_regex = r"\d+(?:\.\d+)*"

        for library, lib_entry in retirejs_db.items():
            if "extractors" in lib_entry:
                clean_db[library] = {}
                for entry in ["filename", "filecontent", "hashes"]:
                    if entry in lib_entry["extractors"]:
                        clean_db[library][entry] = [
                            reg.replace(reg_temp, version_regex)
                            for reg in lib_entry["extractors"][entry]
                        ]
        return clean_db


js_db_manager = RetireJSDatabaseManager()


def supports_file(filetype) -> bool:
    return filetype == "JAVASCRIPT"


@surfactant.plugin.hookimpl
def extract_file_info(sbom: SBOM, software: Software, filename: str, filetype: str) -> object:
    if not supports_file(filetype):
        return None
    return extract_js_info(filename)


def extract_js_info(filename: str) -> object:
    js_info: Dict[str, Any] = {"jsLibraries": []}
    js_lib_database = js_db_manager.get_database()

    if js_lib_database is None:
        return None

    # Try to match file name
    libs = match_by_attribute("filename", filename, js_lib_database)
    if len(libs) > 0:
        js_info["jsLibraries"] = libs
        return js_info

    # Try to match file contents
    try:
        with open(filename, "r") as js_file:
            filecontent = js_file.read()
        libs = match_by_attribute("filecontent", filecontent, js_lib_database)
        js_info["jsLibraries"] = libs
    except FileNotFoundError:
        logger.warning(f"File not found: {filename}")
    except UnicodeDecodeError:
        logger.warning(f"File does not appear to be UTF-8: {filename}")
    return js_info


def match_by_attribute(attribute: str, content: str, database: Dict) -> List[Dict]:
    libs = []
    for name, library in database.items():
        if attribute in library:
            for pattern in library[attribute]:
                matches = re.search(pattern, content)
                if matches:
                    if len(matches.groups()) > 0:
                        libs.append({"library": name, "version": matches.group(1)})
                        # skip remaining patterns, move on to the next library
                        break
    return libs


def strip_irrelevant_data(retirejs_db: dict) -> dict:
    clean_db = {}
    reg_temp = "\u00a7\u00a7version\u00a7\u00a7"
    version_regex = r"\d+(?:\.\d+)*"
    for library, lib_entry in retirejs_db.items():
        if "extractors" in lib_entry:
            clean_db[library] = {}
            patterns = lib_entry["extractors"]
            possible_entries = [
                "filename",
                "filecontent",
                "hashes",
            ]
            for entry in possible_entries:
                if entry in patterns:
                    entry_list = []
                    for reg in patterns[entry]:
                        entry_list.append(reg.replace(reg_temp, version_regex))
                    clean_db[library][entry] = entry_list
    return clean_db


@surfactant.plugin.hookimpl
def update_db() -> str:
    return js_db_manager.download_and_update_database()


@surfactant.plugin.hookimpl
<<<<<<< HEAD
=======
def init_hook(command_name: Optional[str] = None):
    """
    Initialization hook to load the JavaScript library database.

    Args:
        command_name (Optional[str], optional): The name of the command invoking the initialization.
            If set to "update-db", the database will not be loaded.

    Returns:
        None
    """
    if command_name != "update-db":  # Do not load the database if only updating the database.
        logger.info("Initializing js_file...")
        js_db_manager.load_db()
        logger.info("Initializing js_file complete.")


@surfactant.plugin.hookimpl
>>>>>>> cc2798e1
def init_hook(command_name: Optional[str] = None) -> None:
    js_db_manager.initialize_database(command_name)<|MERGE_RESOLUTION|>--- conflicted
+++ resolved
@@ -146,26 +146,5 @@
 
 
 @surfactant.plugin.hookimpl
-<<<<<<< HEAD
-=======
-def init_hook(command_name: Optional[str] = None):
-    """
-    Initialization hook to load the JavaScript library database.
-
-    Args:
-        command_name (Optional[str], optional): The name of the command invoking the initialization.
-            If set to "update-db", the database will not be loaded.
-
-    Returns:
-        None
-    """
-    if command_name != "update-db":  # Do not load the database if only updating the database.
-        logger.info("Initializing js_file...")
-        js_db_manager.load_db()
-        logger.info("Initializing js_file complete.")
-
-
-@surfactant.plugin.hookimpl
->>>>>>> cc2798e1
 def init_hook(command_name: Optional[str] = None) -> None:
     js_db_manager.initialize_database(command_name)