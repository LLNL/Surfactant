# Copyright 2023 Lawrence Livermore National Security, LLC
# See the top-level LICENSE file for details.
#
# SPDX-License-Identifier: MIT
import json
import re
from typing import Any, Dict, List, Optional

import requests
from loguru import logger

import surfactant.plugin
from surfactant.configmanager import ConfigManager
from surfactant.sbomtypes import SBOM, Software


class JSDatabaseManager:
    def __init__(self):
        self.js_lib_database = None

    def load_db(self) -> None:
        js_lib_file = (
            ConfigManager().get_data_dir_path() / "infoextractors" / "js_library_patterns.json"
        )

        try:
            with open(js_lib_file, "r") as regex:
                self.js_lib_database = json.load(regex)
        except FileNotFoundError:
            logger.warning(
                "Javascript library pattern database could not be loaded. Run `surfactant plugin update-db js_file` to fetch the pattern database."
            )
            self.js_lib_database = None

    def get_database(self) -> Optional[Dict[str, Any]]:
        return self.js_lib_database


js_db_manager = JSDatabaseManager()


def supports_file(filetype) -> bool:
    return filetype == "JAVASCRIPT"


@surfactant.plugin.hookimpl
def extract_file_info(sbom: SBOM, software: Software, filename: str, filetype: str) -> object:
    if not supports_file(filetype):
        return None
    return extract_js_info(filename)


def extract_js_info(filename: str) -> object:
    js_info: Dict[str, Any] = {"jsLibraries": []}
    js_lib_database = js_db_manager.get_database()

    if js_lib_database is None:
        return None

    # Try to match file name
    libs = match_by_attribute("filename", filename, js_lib_database)
    if len(libs) > 0:
        js_info["jsLibraries"] = libs
        return js_info

    # Try to match file contents
    try:
        with open(filename, "r") as js_file:
            filecontent = js_file.read()
        libs = match_by_attribute("filecontent", filecontent, js_lib_database)
        js_info["jsLibraries"] = libs
    except FileNotFoundError:
        logger.warning(f"File not found: {filename}")
    except UnicodeDecodeError:
        logger.warning(f"File does not appear to be UTF-8: {filename}")
    return js_info


def match_by_attribute(attribute: str, content: str, database: Dict) -> List[Dict]:
    libs = []
    for name, library in database.items():
        if attribute in library:
            for pattern in library[attribute]:
                matches = re.search(pattern, content)
                if matches:
                    if len(matches.groups()) > 0:
                        libs.append({"library": name, "version": matches.group(1)})
                        # skip remaining patterns, move on to the next library
                        break
    return libs


def download_database() -> Optional[Dict[str, Any]]:
    url = "https://raw.githubusercontent.com/RetireJS/retire.js/master/repository/jsrepository-master.json"
    response = requests.get(url)
    if response.status_code == 200:
        logger.info("Request successful!")
        return json.loads(response.text)

    if response.status_code == 404:
        logger.error("Resource not found.")
    else:
        logger.error("An error occurred.")

    return None


def strip_irrelevant_data(retirejs_db: dict) -> dict:
    clean_db = {}
    reg_temp = "\u00a7\u00a7version\u00a7\u00a7"
    version_regex = r"\d+(?:\.\d+)*"
    for library, lib_entry in retirejs_db.items():
        if "extractors" in lib_entry:
            clean_db[library] = {}
            patterns = lib_entry["extractors"]
            possible_entries = [
                "filename",
                "filecontent",
                "hashes",
            ]
            for entry in possible_entries:
                if entry in patterns:
                    entry_list = []
                    for reg in patterns[entry]:
                        entry_list.append(reg.replace(reg_temp, version_regex))
                    clean_db[library][entry] = entry_list
    return clean_db


@surfactant.plugin.hookimpl
def update_db() -> str:
    """Retrieves the javascript library CVE database used by retire.js (https://github.com/RetireJS/retire.js/blob/master/repository/jsrepository-master.json) and only keeps the contents under each library's "extractors" section, which contains file hashes and regexes relevant for detecting a specific javascript library by its file name or contents.

    The resulting smaller json is written to js_library_patterns.json in the same directory. This smaller file will be read from to make the checks later on."""
    retirejs = download_database()
    if retirejs is not None:
        cleaned = strip_irrelevant_data(retirejs)
        path = ConfigManager().get_data_dir_path() / "infoextractors"
        path.mkdir(parents=True, exist_ok=True)
        json_file_path = (
            ConfigManager().get_data_dir_path() / "infoextractors" / "js_library_patterns.json"
        )
        with open(json_file_path, "w") as f:
            json.dump(cleaned, f, indent=4)
        return "Update complete."
    return "No update occurred."


@surfactant.plugin.hookimpl
def short_name() -> str:
    return "js_file"


@surfactant.plugin.hookimpl
<<<<<<< HEAD
def init_hook(command_name: Optional[str]=None): 
    """
    Initialization hook to load the JavaScript library database.

    Args:
        command_name (Optional[str], optional): The name of the command invoking the initialization. 
            If set to "update-db", the database will not be loaded.

    Returns:
        None
    """
=======
def init_hook(command_name: Optional[str] = None):
    """Initialization hook to load the JavaScript library database."""
>>>>>>> b90e934e
    if command_name != "update-db":  # Do not load the database if only updating the database.
        logger.info("Initializing js_file...")
        js_db_manager.load_db()
        logger.info("Initializing js_file complete.")<|MERGE_RESOLUTION|>--- conflicted
+++ resolved
@@ -152,8 +152,7 @@
 
 
 @surfactant.plugin.hookimpl
-<<<<<<< HEAD
-def init_hook(command_name: Optional[str]=None): 
+def init_hook(command_name: Optional[str] = None):
     """
     Initialization hook to load the JavaScript library database.
 
@@ -164,10 +163,6 @@
     Returns:
         None
     """
-=======
-def init_hook(command_name: Optional[str] = None):
-    """Initialization hook to load the JavaScript library database."""
->>>>>>> b90e934e
     if command_name != "update-db":  # Do not load the database if only updating the database.
         logger.info("Initializing js_file...")
         js_db_manager.load_db()
