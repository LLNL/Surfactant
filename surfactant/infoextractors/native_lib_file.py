--- conflicted
+++ resolved
@@ -185,7 +185,6 @@
     file_content = download_database()
     if file_content is not None:
         parsed_data = parse_cfg_file(file_content)
-<<<<<<< HEAD
         for _, value in parsed_data.items():
             filecontent_list = value["filecontent"]
 
@@ -207,31 +206,6 @@
         with open(native_lib_file, "w") as json_file:
             json.dump(parsed_data, json_file, indent=4)
         return "Update complete."
-=======
-        if parsed_data is not None:
-            for _, value in parsed_data.items():
-                filecontent_list = value["filecontent"]
-
-                # Remove leading ^ from each string in the filecontent list
-                for i, pattern in enumerate(
-                    filecontent_list
-                ):  # Use enumerate to get index and value
-                    if pattern.startswith("^"):
-                        filecontent_list[i] = pattern[1:]
-
-                    if not pattern.endswith("\\$"):
-                        if pattern.endswith("$"):
-                            filecontent_list[i] = pattern[:-1]
-
-            path = ConfigManager().get_data_dir_path() / "native_lib_patterns"
-            path.mkdir(parents=True, exist_ok=True)
-            native_lib_file = (
-                ConfigManager().get_data_dir_path() / "native_lib_patterns" / "emba.json"
-            )
-            with open(native_lib_file, "w") as json_file:
-                json.dump(parsed_data, json_file, indent=4)
-            return "Update complete."
->>>>>>> 51f82d72
     return "No update occurred."
 
 
