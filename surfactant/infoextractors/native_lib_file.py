--- conflicted
+++ resolved
@@ -2,7 +2,6 @@
 # See the top-level LICENSE file for details.
 #
 # SPDX-License-Identifier: MIT
-<<<<<<< HEAD
 # Copyright 2025 Lawrence Livermore National Security, LLC
 # See the top-level LICENSE file for details.
 #
@@ -10,13 +9,6 @@
 import os
 import re
 from typing import Any, Dict, List, Optional, Union
-=======
-import json
-import os
-import re
-from datetime import datetime, timezone
-from typing import Any, Dict, List, Optional, Set, Union
->>>>>>> 3f4cb112
 
 from loguru import logger
 
