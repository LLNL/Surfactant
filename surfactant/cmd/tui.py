# Copyright 2025 Lawrence Livermore National Security, LLC
# See the top-level LICENSE file for details.
#
# SPDX-License-Identifier: MIT

import json
import os
import pathlib
from typing import Optional

import click
import textual.app
import textual.containers
import textual.css.query
import textual.events
import textual.screen
import textual.widgets
import textual.widgets.button

import surfactant.cmd.generate
import surfactant.cmd.merge
import surfactant.configmanager
import surfactant.utils.get_plugin_settings


class InfoScreen(textual.screen.Screen[None]):
    """Screen that shows text with an "OK" button"""

    def __init__(self, text: str):
        super().__init__()
        self.text = text

    def compose(self) -> textual.app.ComposeResult:
        yield textual.widgets.Static(self.text)
        yield textual.widgets.Button("OK", id="ok")

    @textual.on(textual.widgets.Button.Pressed, "#ok")
    def handle_ok(self) -> None:
        self.dismiss()


class YesNoScreen(textual.screen.Screen[bool]):
    """Screen that presents a yes/no question"""

    def __init__(self, question: str) -> None:
        super().__init__()
        self.question = question

    def compose(self) -> textual.app.ComposeResult:
        yield textual.widgets.Static(self.question)
        yield textual.widgets.Button("Yes", id="yes", variant="success")
        yield textual.widgets.Button("No", id="no")

    @textual.on(textual.widgets.Button.Pressed, "#yes")
    def handle_yes(self) -> None:
        self.dismiss(True)

    @textual.on(textual.widgets.Button.Pressed, "#no")
    def handle_no(self) -> None:
        self.dismiss(False)


class SelectFileButtons(textual.widgets.Static):
    # pylint: disable=too-few-public-methods
    def __init__(self, allow_folder_selection: bool):
        super().__init__()
        self.allow_folder_selection = allow_folder_selection

    def compose(self) -> textual.app.ComposeResult:
        yield textual.widgets.Button("Go up a directory", id="up_dir")
        if self.allow_folder_selection:
            yield textual.widgets.Button("Select directory", id="select_dir")


class SelectFile(textual.screen.ModalScreen[Optional[textual.widgets.DirectoryTree.FileSelected]]):
    """Pop-up to select a file"""

    def __init__(self, allow_folder_selection: bool, start_path: str):
        super().__init__()
        self.allow_folder_selection = allow_folder_selection
        self.dir_selected = start_path

    def compose(self) -> textual.app.ComposeResult:
        yield textual.widgets.DirectoryTree(self.dir_selected, id="file_dir")
        yield SelectFileButtons(self.allow_folder_selection)

    @textual.on(textual.widgets.Button.Pressed, "#up_dir")
    def handle_up_dir(self):
        tree = self.get_child_by_id("file_dir", textual.widgets.DirectoryTree)
        tree.path = tree.path.parent.resolve()
        tree.reload()

    @textual.on(textual.widgets.Button.Pressed, "#select_dir")
    def handle_select_dir(self):
        self.dismiss(self.dir_selected)

    def on_directory_tree_directory_selected(
        self, path: textual.widgets.DirectoryTree.DirectorySelected
    ) -> None:
        self.dir_selected = path.path.as_posix()

    def on_directory_tree_file_selected(
        self, path: textual.widgets.DirectoryTree.FileSelected
    ) -> None:
        self.dismiss(path.path.as_posix())

    def on_key(self, event: textual.events.Key):
        if event.key == "escape":
            self.dismiss(None)


class FileInput(textual.widgets.Static):
    def __init__(
        self, label: str, allow_folder_selection: bool, file_input: Optional[textual.widgets.Input]
    ):
        super().__init__()
        self.label = label
        self.file_input = file_input
        self.allow_folder_selection = allow_folder_selection
        self.input_path = ""

    def compose(self) -> textual.app.ComposeResult:
        if len(self.input_path) == 0:
            yield textual.widgets.Label(f"{self.label} \\[Click to set]")
        else:
            yield textual.widgets.Label(f"{self.label} {self.input_path}")

    def on_click(self):
        def set_path(path: Optional[pathlib.Path]):
            if path:
                if self.file_input and not os.path.isdir(path):
                    # Set the directory and the file separately
                    self.input_path = os.path.dirname(path)
                    self.file_input.value = os.path.basename(path)
                else:
                    # Just set the path
                    self.input_path = path
                self.query_one(textual.widgets.Label).update(f"{self.label} {self.input_path}")

        base_dir = "./"
        if os.path.isfile(self.input_path):
            base_dir = os.path.dirname(self.input_path)
        self.app.push_screen(SelectFile(self.allow_folder_selection, base_dir), set_path)


# pylint: disable-next=too-many-instance-attributes
class GenerateTab(textual.widgets.Static):
    def __init__(self):
        super().__init__()
        self.specimen_context = FileInput("Specimen context:", True, None)
        self.output_name = textual.widgets.Input(placeholder="Output Filename")
        self.output_dir = FileInput("Output directory:", True, self.output_name)
        self.input_sbom = FileInput("Input SBOM:", False, None)
        self.skip_gather = textual.widgets.Checkbox("Skip Gather")
        self.skip_relationships = textual.widgets.Checkbox("Skip Relationships")
        self.input_format = textual.widgets.Select([("CyTRICS", "CyTRICS")], allow_blank=False)
        self.skip_install_path = textual.widgets.Checkbox("Skip Install Path")
        self.recorded_institution = textual.widgets.Input(placeholder="Recorded Institution")
        self.output_format = textual.widgets.Select(
            [("CyTRICS", "CyTRICS"), ("SPDX", "SPDX"), ("CSV", "CSV")], allow_blank=False
        )

    def compose(self) -> textual.app.ComposeResult:
        yield self.specimen_context
        yield self.output_dir
        yield textual.containers.HorizontalGroup(
            textual.widgets.Label("Output Filename: "), self.output_name
        )
        yield textual.widgets.Rule()
        yield textual.widgets.Label("Optional options:")
        yield self.input_sbom
        yield self.skip_gather
        yield self.skip_relationships
        yield textual.containers.HorizontalGroup(
            textual.widgets.Label("Input Format: "), self.input_format
        )
        yield self.skip_install_path
        yield textual.containers.HorizontalGroup(
            textual.widgets.Label("Recorded Institution: "), self.recorded_institution
        )
        yield textual.containers.HorizontalGroup(
            textual.widgets.Label("Output Format: "), self.output_format
        )
        yield textual.widgets.Button("Run", id="run")

    @textual.on(textual.widgets.Button.Pressed, "#run")
    def handle_run(self) -> None:
        if len(self.specimen_context.input_path) == 0:
            self.app.notify("No input file selected")
            return
        if len(self.output_dir.input_path) == 0:
            self.app.notify("No output directory selected")
            return
        if len(self.output_name.value) == 0:
            self.app.notify("No output name supplied")
            return
        with self.app.suspend():
            args = [
                self.specimen_context.input_path,
                f"{self.output_dir.input_path}/{self.output_name.value}",
            ]
            if len(self.input_sbom.input_path) > 0:
                args.append(self.input_sbom.input_path)
            if self.skip_gather.value:
                args.append("--skip_gather")
            if self.skip_relationships.value:
                args.append("--skip_relationships")
            if len(self.input_format.value) > 0:
                args.append("--input_format")
                args.append(self.input_format.value)
            if self.skip_install_path.value:
                args.append("--skip_install_path")
            args.append("--input_format")
            args.append(self.input_format.value)
            args.append("--output_format")
            args.append(self.output_format.value)
            # pylint: disable-next=no-value-for-parameter
            surfactant.cmd.generate.sbom(args, standalone_mode=False)
            print("Press enter to continue")
            _ = input()
        self.app.refresh()


class InputPath(textual.widgets.Static):
    def __init__(self, desc="Input file:", allow_dir_selection=False):
        super().__init__()
        self.path_selector = FileInput(desc, allow_dir_selection, None)
        self.active = True

    def compose(self) -> textual.app.ComposeResult:
        yield textual.containers.HorizontalGroup(
            textual.widgets.Button("-", id="remove_path"), self.path_selector
        )

    @textual.on(textual.widgets.Button.Pressed, "#remove_path")
    def remove_path(self):
        self.active = False
        self.remove()


class InputPathsHolder(textual.widgets.Static):
    def __init__(self, prompt="Input file:", allow_dir_selection=False):
        super().__init__()
        self.input_paths: list[InputPath] = []
        self.prompt = prompt
        self.allow_dir_selection = allow_dir_selection

    def compose(self) -> textual.app.ComposeResult:
        for m_path in self.input_paths:
            if m_path.active:
                yield textual.containers.HorizontalGroup(textual.widgets.Label("   "), m_path)
        yield textual.containers.HorizontalGroup(
            textual.widgets.Label("   "), textual.widgets.Button("+", id="add_input_path")
        )

    @textual.on(textual.widgets.Button.Pressed, "#add_input_path")
    def add_input_path(self):
        self.input_paths.append(InputPath(self.prompt, self.allow_dir_selection))
        self.mount(self.input_paths[-1], before="#add_input_path")

    def add_path(self, path: str):
        self.input_paths.append(InputPath(self.prompt, self.allow_dir_selection))
        self.input_paths[-1].path_selector.input_path = path


class MergeTab(textual.widgets.Static):
    def __init__(self):
        super().__init__()
        self.merge_paths = InputPathsHolder()
        self.output_name = textual.widgets.Input(placeholder="Output Filename")
        self.output_dir = FileInput("Output directory:", True, self.output_name)
        self.input_format = textual.widgets.Select(
            [("CyTRICS", "CyTRICS"), ("SPDX", "SPDX"), ("CSV", "CSV")], allow_blank=False
        )
        self.output_format = textual.widgets.Select(
            [("CyTRICS", "CyTRICS"), ("SPDX", "SPDX"), ("CSV", "CSV")], allow_blank=False
        )
        self.config_file = FileInput("Config File:", False, None)

    def compose(self) -> textual.app.ComposeResult:
        yield self.merge_paths
        yield self.output_dir
        yield textual.containers.HorizontalGroup(
            textual.widgets.Label("Output Filename: "), self.output_name
        )
        yield textual.widgets.Rule()
        yield textual.widgets.Label("Optional options:")
        yield textual.containers.HorizontalGroup(
            textual.widgets.Label("Input Format: "), self.input_format
        )
        yield textual.containers.HorizontalGroup(
            textual.widgets.Label("Output Format: "), self.output_format
        )
        yield self.config_file
        yield textual.widgets.Button("Run", id="run")

    @textual.on(textual.widgets.Button.Pressed, "#run")
    def handle_run(self):
        args = []
        if len(self.merge_paths.merge_paths) == 0:
            self.app.notify("No inputs given")
            return
        if len(self.output_dir.input_path) == 0:
            self.app.notify("No output directory given")
            return
        if len(self.output_name.value) == 0:
            self.app.notify("No output filename given")
            return
        for m_path in self.merge_paths.merge_paths:
            if m_path.active:
                path = m_path.path_selector.input_path
                if len(path) == 0:
                    self.app.notify("One or more inputs not given")
                    return
                args.append(path)
        with self.app.suspend():
            args.append(f"{self.output_dir.input_path}/{self.output_name.value}")
            args.append("--input_format")
            args.append(self.input_format.value)
            args.append("--output_format")
            args.append(self.output_format.value)
            config = self.config_file.input_path
            if len(config) > 0:
                args.append("--config_file")
                args.append(config)
            # pylint: disable-next=no-value-for-parameter
            surfactant.cmd.merge.merge_command(args, standalone_mode=False)
            print("Press enter to continue")
            _ = input()
        self.app.refresh()


class ContextEntry(textual.widgets.Static):
    def __init__(self, header_num):
        super().__init__()
        self.active = True
        self.border_title = str(header_num)
        self.archive = FileInput("Archive:", False, None)
        self.install_prefix = textual.widgets.Input(placeholder="Install Prefix")
        self.container_prefix = textual.widgets.Input(placeholder="Container Prefix")
        self.extract_paths = InputPathsHolder("[Click to set extract path]", True)

    def compose(self) -> textual.app.ComposeResult:
        yield textual.widgets.Button("Delete this entry", id="delete_entry")
        yield self.archive
        yield textual.containers.HorizontalGroup(
            textual.widgets.Label("Install Prefix: "), self.install_prefix
        )
        yield textual.containers.HorizontalGroup(
            textual.widgets.Label("Container Prefix: "), self.container_prefix
        )
        yield textual.widgets.Label("Extract Paths:")
        yield self.extract_paths

    @textual.on(textual.widgets.Button.Pressed, "#delete_entry")
    def delete_entry(self):
        def delete_self(do_it: Optional[bool]):
            if do_it:
                self.remove()
                self.active = False

        self.app.push_screen(
            YesNoScreen("Are you sure you want to delete this entry?"), delete_self
        )


class ContextTab(textual.widgets.Static):
    def __init__(self):
        super().__init__()
        self.context_name = textual.widgets.Input(placeholder="Context filename")
        self.context_input = FileInput("Context file directory:", True, self.context_name)
        self.context_entries: list[ContextEntry] = []
        self.context_count = 1

    def compose(self) -> textual.app.ComposeResult:
        yield self.context_input
        yield textual.containers.HorizontalGroup(
            textual.widgets.Label("Context filename: "), self.context_name
        )
        yield textual.containers.HorizontalGroup(
            textual.widgets.Button("Save", id="save"),
            textual.widgets.Label("   "),
            textual.widgets.Button("Load", id="load"),
        )
        yield textual.widgets.Rule()
        yield from self.context_entries
        yield textual.widgets.Button("+", id="add_context_entry")

    @textual.on(textual.widgets.Button.Pressed, "#add_context_entry")
    def add_context_entry(self):
        self.context_entries.append(ContextEntry(self.context_count))
        self.mount(self.context_entries[-1], before="#add_context_entry")
        self.context_count += 1

    @textual.on(textual.widgets.Button.Pressed, "#save")
    def save(self):
        to_save = []
        for entry in self.context_entries:
            to_save.append({})
            write_to = to_save[-1]
            archive = entry.archive.input_path
            if len(archive) > 0:
                write_to["archive"] = archive
            install_prefix = entry.install_prefix.value
            if len(install_prefix) > 0:
                write_to["installPrefix"] = install_prefix
            write_to["extractPaths"] = []
            for path in entry.extract_paths.input_paths:
                if path.active:
                    write_to["extractPaths"].append(path.path_selector.input_path)
            container_prefix = entry.container_prefix.value
            if len(container_prefix) > 0:
                write_to["containerPrefix"] = container_prefix
        file_to_save = self.context_input.input_path + "/" + self.context_name.value
        try:
            with open(file_to_save, "w") as f:
                f.write(json.dumps(to_save, indent=2))
        except IsADirectoryError:
            self.app.notify(f"Could not write to {file_to_save}")
            return
        self.app.notify(f"Wrote config to {file_to_save}")

    @textual.on(textual.widgets.Button.Pressed, "#load")
    def load(self):
        file_to_load = self.context_input.input_path + "/" + self.context_name.value
        try:
            with open(file_to_load, "r") as config_file:
                js = json.load(config_file)
        except (FileNotFoundError, IsADirectoryError):
            self.app.notify(f"Could not find file {file_to_load}")
            return
        except json.JSONDecodeError:
            self.app.notify(f"Error when parsing JSON in {file_to_load}")
            return
        # Delete all other entries
        for ce in self.context_entries:
            ce.remove()
        self.context_entries = []
        self.context_count = 1
        for entry in js:
            self.context_entries.append(ContextEntry(self.context_count))
            self.context_count += 1
            cur_entry = self.context_entries[-1]
            if "archive" in entry:
                cur_entry.archive.input_path = entry["archive"]
            if "extractPaths" in entry:
                for ep in entry["extractPaths"]:
                    cur_entry.extract_paths.add_path(ep)
            if "installPrefix" in entry:
                cur_entry.install_prefix.value = entry["installPrefix"]
            if "containerPrefix" in entry:
                cur_entry.container_prefix.value = entry["containerPrefix"]
        for entry in self.context_entries:
            self.mount(entry, before="#add_context_entry")


class PluginSetting(textual.widgets.Static):
    __config_manager = surfactant.configmanager.ConfigManager()

    def __init__(self, plugin_name: str, info: surfactant.utils.get_plugin_settings.PluginSetting):
        super().__init__()
        self.plugin_name = plugin_name
        self.info = info
        if self.info.type_ == "str":
            self.input_field = textual.widgets.Input()
            default_value = self.info.default
            if default_value is None:
                default_value = ""
            self.value = self.__config_manager.get(self.plugin_name, self.info.name, default_value)
        elif self.info.type_ == "bool":
            self.input_field = textual.widgets.Checkbox()
            default_value = self.info.default
            if default_value is None:
                default_value = True
            else:
                # Have to convert from string to Boolean
                default_value = default_value.lower() == "true"
            self.value = self.__config_manager.get(self.plugin_name, self.info.name, default_value)
        else:
            raise TypeError(f'Invalid plugin setting of type "{self.info.type_}"')

    def compose(self) -> textual.app.ComposeResult:
        # Set the value now - setting the Input value during __init__ was causing errors...
        self.input_field.value = self.value
        yield textual.containers.HorizontalGroup(
            textual.widgets.Button("?", id="help"), textual.widgets.Static(self.info.name)
        )
        yield self.input_field
        # To create extra spacing
        yield textual.widgets.Static("")

    @textual.on(textual.widgets.Button.Pressed, "#help")
    def show_help(self):
        self.app.push_screen(InfoScreen(self.info.description))


class PluginSettingsTab(textual.widgets.Static):
    __config_manager = surfactant.configmanager.ConfigManager()
    # Core settings - I don't think there's a good way to automatically extract these
    __setting = surfactant.utils.get_plugin_settings.PluginSetting
    __core_settings = [
        __setting(
            "output_format",
            "str",
            "SBOM output format, see --list-output-formats for list of options",
            "CyTRICS"
        ),
        __setting("recorded_institution", "str", "Name of user's institution.", "LLNL"),
        __setting(
            "include_all_files",
            "bool",
            "Include all files in the SBOM (default). Set to false to only include files with types recognized by Surfactant",
            "True"
        ),
    ]

    def __init__(self):
        super().__init__()
        plugins = surfactant.utils.get_plugin_settings.extract_plugin_settings()
        plugins["core"] = self.__core_settings
        self.plugin_settings = {}
        for name, settings in plugins.items():
            self.plugin_settings[name] = []
            for setting in settings:
                self.plugin_settings[name].append(PluginSetting(name, setting))

    def compose(self) -> textual.app.ComposeResult:
        for name, settings in self.plugin_settings.items():
            with textual.widgets.Collapsible(title=name, collapsed=True):
                yield from settings

        yield textual.widgets.Button("Save settings", id="save")

    @textual.on(textual.widgets.Button.Pressed, "#save")
    def save_settings(self):
        for name, settings in self.plugin_settings.items():
            for setting in settings:
                self.__config_manager.set(name, setting.info.name, setting.input_field.value)
        self.app.notify("Settings saved.")


# TODO: Rewrite to use ContentSwitcher?
class TUI(textual.app.App):
    """An app for running Surfactant commands"""

    BINDINGS = [
        ("d", "toggle_dark", "Toggle dark mode"),
        ("q", "quit", "Quit"),
    ]
    TITLE = "Surfactant TUI"
    CSS_PATH = "../ui-resources/tui.tcss"

    def __init__(self):
        super().__init__()
        self.generate_tab = GenerateTab()
        self.merge_tab = MergeTab()
<<<<<<< HEAD
        self.config_tab = ConfigTab()
        self.plugin_settings_tab = PluginSettingsTab()
=======
        self.context_tab = ContextTab()
>>>>>>> 9e1681c9

    def compose(self) -> textual.app.ComposeResult:
        yield textual.widgets.Header()
        yield textual.widgets.Footer()
        with textual.widgets.TabbedContent():
            with textual.widgets.TabPane("Generate"):
                yield self.generate_tab
            with textual.widgets.TabPane("Merge"):
                yield self.merge_tab
<<<<<<< HEAD
            with textual.widgets.TabPane("Config"):
                yield self.config_tab
            with textual.widgets.TabPane("Plugin Settings"):
                yield self.plugin_settings_tab
=======
            with textual.widgets.TabPane("Context"):
                yield self.context_tab
>>>>>>> 9e1681c9

    def action_toggle_dark(self) -> None:
        """A binding for toggling dark mode"""
        # pylint: disable-next=attribute-defined-outside-init
        self.theme = "textual-dark" if self.theme == "textual-light" else "textual-light"

    def action_quit(self) -> None:
        self.app.exit()


@click.command("tui")
def tui():
    """Run the Surfactant TUI for generating and merging SBOMs."""
    app = TUI()
    app.run()<|MERGE_RESOLUTION|>--- conflicted
+++ resolved
@@ -554,12 +554,8 @@
         super().__init__()
         self.generate_tab = GenerateTab()
         self.merge_tab = MergeTab()
-<<<<<<< HEAD
-        self.config_tab = ConfigTab()
         self.plugin_settings_tab = PluginSettingsTab()
-=======
         self.context_tab = ContextTab()
->>>>>>> 9e1681c9
 
     def compose(self) -> textual.app.ComposeResult:
         yield textual.widgets.Header()
@@ -569,15 +565,10 @@
                 yield self.generate_tab
             with textual.widgets.TabPane("Merge"):
                 yield self.merge_tab
-<<<<<<< HEAD
-            with textual.widgets.TabPane("Config"):
-                yield self.config_tab
             with textual.widgets.TabPane("Plugin Settings"):
                 yield self.plugin_settings_tab
-=======
             with textual.widgets.TabPane("Context"):
                 yield self.context_tab
->>>>>>> 9e1681c9
 
     def action_toggle_dark(self) -> None:
         """A binding for toggling dark mode"""
