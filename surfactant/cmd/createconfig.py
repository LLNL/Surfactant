import json
from pathlib import Path

<<<<<<< HEAD
=======
import click

>>>>>>> 9d2aaa11

@click.command()
@click.argument("directory", type=click.Path(exists=True))
@click.option(
    "-o",
    "--output",
    type=str,
    help="Output JSON file name, defaults to end of directory string passed as input",
)
def create_config(directory, output):
    """Create surfactant input configuration file based on input directory passed as a command line argument."""

    # Use the provided starting directory path
    starting_directory = Path(directory)

    # Initialize the list to store directory paths
    extract_paths = []

    # Check if there are any files in the directory
    if any(starting_directory.iterdir()):
        # If there are files, use the input directory as one of the extractPaths
        extract_paths.append(
            str(starting_directory).replace("\\", "/")
        )  # Replace backslashes with forward slashes
    else:
        # If there are no files, iterate through subdirectories and add them
        for item in starting_directory.iterdir():
            if item.is_dir():
                extract_paths.append(
                    str(item).replace("\\", "/")
                )  # Replace backslashes with forward slashes

    # Now, extract_paths contains the directory paths
    config_dict = {"extractPaths": extract_paths, "installPrefix": "/"}
    config_out = [config_dict]

    # Determine the output JSON file name
    output_file_name = output or starting_directory.stem + ".json"

    # Write config_dict to the JSON file
    with open(output_file_name, "w") as json_file:
        json.dump(config_out, json_file, indent=4)

    click.echo(f"Data written to {output_file_name}")


if __name__ == "__main__":
    create_config()<|MERGE_RESOLUTION|>--- conflicted
+++ resolved
@@ -1,11 +1,7 @@
 import json
 from pathlib import Path
-
-<<<<<<< HEAD
-=======
 import click
 
->>>>>>> 9d2aaa11
 
 @click.command()
 @click.argument("directory", type=click.Path(exists=True))
