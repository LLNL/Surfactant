--- conflicted
+++ resolved
@@ -323,19 +323,7 @@
                     pm,
                     new_sbom,
                     entry.archive,
-<<<<<<< HEAD
-<<<<<<< Updated upstream
-                    filetype=pm.hook.identify_file_type(filepath=entry.archive, context=entry),
-=======
-<<<<<<< HEAD
-                    filetype=pm.hook.identify_file_type(filepath=entry.archive) or [],
-=======
-                    filetype=pm.hook.identify_file_type(filepath=entry.archive, context=entry),
->>>>>>> 4a746b6 (Changed identify_file_type to optionally allow calling with context)
->>>>>>> Stashed changes
-=======
-                    filetype=pm.hook.identify_file_type(filepath=entry.archive) or [],
->>>>>>> 115415e0
+                    filetype=pm.hook.identify_file_type(filepath=entry.archive, context=entry) or [],
                     user_institution_name=recorded_institution,
                     skip_extraction=entry.skipProcessingArchive,
                     container_prefix=entry.containerPrefix,
@@ -403,19 +391,7 @@
                             pm,
                             new_sbom,
                             filepath,
-<<<<<<< HEAD
-<<<<<<< Updated upstream
-                            filetype=pm.hook.identify_file_type(filepath=filepath, context=entry),
-=======
-<<<<<<< HEAD
-                            filetype=pm.hook.identify_file_type(filepath=filepath) or [],
-=======
-                            filetype=pm.hook.identify_file_type(filepath=filepath, context=entry),
->>>>>>> 4a746b6 (Changed identify_file_type to optionally allow calling with context)
->>>>>>> Stashed changes
-=======
-                            filetype=pm.hook.identify_file_type(filepath=filepath) or [],
->>>>>>> 115415e0
+                            filetype=pm.hook.identify_file_type(filepath=filepath, context=entry) or [],
                             root_path=epath.parent.as_posix() if len(epath.parts) > 1 else "",
                             container_uuid=parent_uuid,
                             install_path=install_prefix,
