# Copyright 2023 Lawrence Livermore National Security, LLC
# See the top-level LICENSE file for details.
#
# SPDX-License-Identifier: MIT
import json
import os
import pathlib
import queue
import re
from typing import Dict, List, Optional, Tuple, Union

import click
from loguru import logger

from surfactant import ContextEntry
from surfactant.plugin.manager import find_io_plugin, get_plugin_manager
from surfactant.relationships import parse_relationships
from surfactant.sbomtypes import SBOM, Software


# Converts from a true path to an install path
def real_path_to_install_path(root_path: str, install_path: str, filepath: str) -> str:
    return re.sub("^" + root_path + "/", install_path, filepath)


def get_software_entry(
    context,
    pluginmanager,
    parent_sbom: SBOM,
    filepath,
    filetype=None,
    container_uuid=None,
    root_path=None,
    install_path=None,
    user_institution_name="",
) -> Tuple[Software, List[Software]]:
    sw_entry = Software.create_software_from_file(filepath)
    if root_path and install_path:
        sw_entry.installPath = [real_path_to_install_path(root_path, install_path, filepath)]
    if root_path and container_uuid:
        sw_entry.containerPath = [re.sub("^" + root_path, container_uuid, filepath)]
    sw_entry.recordedInstitution = user_institution_name
    sw_children = []

    # for unsupported file types, details are just empty; this is the case for archive files (e.g. zip, tar, iso)
    # as well as intel hex or motorola s-rec files
    extracted_info_results = pluginmanager.hook.extract_file_info(
<<<<<<< HEAD
        sbom=parent_sbom, software=sw_entry, filename=filepath, filetype=filetype, children=sw_children
    )
    
=======
        sbom=parent_sbom,
        software=sw_entry,
        filename=filepath,
        filetype=filetype,
        context=context,
    )
>>>>>>> 0a8684b4
    # add metadata extracted from the file, and set SBOM fields if metadata has relevant info
    for file_details in extracted_info_results:
        sw_entry.metadata.append(file_details)

        # common case is Windows PE file has these details under FileInfo, otherwise fallback default value is fine
        if "FileInfo" in file_details:
            fi = file_details["FileInfo"]
            if "ProductName" in fi:
                sw_entry.name = fi["ProductName"]
            if "FileVersion" in fi:
                sw_entry.version = fi["FileVersion"]
            if "CompanyName" in fi:
                sw_entry.vendor = [fi["CompanyName"]]
            if "FileDescription" in fi:
                sw_entry.description = fi["FileDescription"]
            if "Comments" in fi:
                sw_entry.comments = fi["Comments"]

        # less common: OLE file metadata that might be relevant
        if filetype == "OLE":
            logger.trace("-----------OLE--------------")
            if "subject" in file_details["ole"]:
                sw_entry.name = file_details["ole"]["subject"]
            if "revision_number" in file_details["ole"]:
                sw_entry.version = file_details["ole"]["revision_number"]
            if "author" in file_details["ole"]:
                sw_entry.vendor.append(file_details["ole"]["author"])
            if "comments" in file_details["ole"]:
                sw_entry.comments = file_details["ole"]["comments"]
<<<<<<< HEAD
    return (sw_entry, sw_children)
=======
    return sw_entry
>>>>>>> 0a8684b4


def validate_config(config):
    for line in config:
        extract_path = line["extractPaths"]
        for pth in extract_path:
            extract_path_convert = pathlib.Path(pth)
            if not extract_path_convert.exists():
                logger.error("invalid path: " + str(pth))
                return False
    return True


def print_output_formats(ctx, _, value):
    if not value or ctx.resilient_parsing:
        return
    pm = get_plugin_manager()
    for plugin in pm.get_plugins():
        if hasattr(plugin, "write_sbom"):
            if hasattr(plugin, "short_name"):
                print(plugin.short_name())
            else:
                print(pm.get_canonical_name(plugin))
    ctx.exit()


def print_input_formats(ctx, _, value):
    if not value or ctx.resilient_parsing:
        return
    pm = get_plugin_manager()
    for plugin in pm.get_plugins():
        if hasattr(plugin, "read_sbom"):
            if hasattr(plugin, "short_name"):
                print(plugin.short_name())
            else:
                print(pm.get_canonical_name(plugin))
    ctx.exit()


def warn_if_hash_collision(soft1: Optional[Software], soft2: Optional[Software]):
    if not soft1 or not soft2:
        return
    # A hash collision occurs if one or more but less than all hashes match or
    # any hash matches but the filesize is different
    collision = False
    if soft1.sha256 == soft2.sha256 or soft1.sha1 == soft2.sha1 or soft1.md5 == soft2.md5:
        # Hashes can be None; make sure they aren't before checking for inequality
        if soft1.sha256 and soft2.sha256 and soft1.sha256 != soft2.sha256:
            collision = True
        elif soft1.sha1 and soft2.sha1 and soft1.sha1 != soft2.sha1:
            collision = True
        elif soft1.md5 and soft2.md5 and soft1.md5 != soft2.md5:
            collision = True
        elif soft1.size != soft2.size:
            collision = True
    if collision:
        logger.warn(
            f"Hash collision between {soft1.name} and {soft2.name}; unexpected results may occur"
        )


@click.command("generate")
@click.argument(
    "config_file",
    envvar="CONFIG_FILE",
    type=click.Path(exists=True),
    required=True,
)
@click.argument("sbom_outfile", envvar="SBOM_OUTPUT", type=click.File("w"), required=True)
@click.argument("input_sbom", type=click.File("r"), required=False)
@click.option(
    "--skip_gather",
    is_flag=True,
    default=False,
    required=False,
    help="Skip gathering information on files and adding software entries",
)
@click.option(
    "--skip_relationships",
    is_flag=True,
    default=False,
    required=False,
    help="Skip adding relationships based on Linux/Windows/etc metadata",
)
@click.option(
    "--skip_install_path",
    is_flag=True,
    default=False,
    required=False,
    help="Skip including install path information if not given by configuration",
)
@click.option(
    "--recorded_institution",
    is_flag=False,
    default="LLNL",
    help="Name of user's institution",
)
@click.option(
    "--output_format",
    is_flag=False,
    default="surfactant.output.cytrics_writer",
    help="SBOM output format, see --list-output-formats for list of options; default is CyTRICS",
)
@click.option(
    "--list-output-formats",
    is_flag=True,
    callback=print_output_formats,
    expose_value=False,
    is_eager=True,
    help="List supported output formats",
)
@click.option(
    "--input_format",
    is_flag=False,
    default="surfactant.input_readers.cytrics_reader",
    help="Input SBOM format, see --list-input-formats for list of options; default is CyTRICS",
)
@click.option(
    "--list-input-formats",
    is_flag=True,
    callback=print_input_formats,
    expose_value=False,
    is_eager=True,
    help="List supported input formats",
)
def sbom(
    config_file,
    sbom_outfile,
    input_sbom,
    skip_gather,
    skip_relationships,
    skip_install_path,
    recorded_institution,
    output_format,
    input_format,
):
    """Generate a sbom configured in CONFIG_FILE and output to SBOM_OUTPUT.

    An optional INPUT_SBOM can be supplied to use as a base for subsequent operations
    """

    pm = get_plugin_manager()
    output_writer = find_io_plugin(pm, output_format, "write_sbom")
    input_reader = find_io_plugin(pm, input_format, "read_sbom")

    if pathlib.Path(config_file).is_file():
        with click.open_file(config_file) as f:
            config = json.load(f)
    else:
        # Emulate a configuration file with the path
        config = []
        config.append({})
        config[0]["extractPaths"] = [config_file]
        config[0]["installPrefix"] = config_file

    # quit if invalid path found
    if not validate_config(config):
        return

    context = queue.Queue()

    for entry in config:
        context.put(ContextEntry(**entry))

    if not input_sbom:
        new_sbom = SBOM()
    else:
        new_sbom = input_reader.read_sbom(input_sbom)

    # gather metadata for files and add/augment software entries in the sbom
    if not skip_gather:
        # List of directory symlinks; 2-sized tuples with (source, dest)
        dir_symlinks: List[Tuple[str, str]] = []
        # List of file symlinks; keys are SHA256 hashes, values are source paths
        file_symlinks: Dict[str, List[str]] = {}
        while not context.empty():
            entry = context.get()
            if entry.archive:
                logger.info("Processing parent container " + str(entry.archive))
                parent_entry = get_software_entry(
                    context,
                    pm,
                    new_sbom,
                    entry.archive,
                    user_institution_name=recorded_institution,
                )
                archive_entry = new_sbom.find_software(parent_entry.sha256)
                warn_if_hash_collision(archive_entry, parent_entry)
                if archive_entry:
                    parent_entry = archive_entry
                else:
                    new_sbom.add_software(parent_entry)
                parent_uuid = parent_entry.UUID
            else:
                parent_entry = None
                parent_uuid = None

            if entry.installPrefix and not entry.installPrefix.endswith(("/", "\\")):
                # Make sure the installPrefix given ends with a "/" (or Windows backslash path, but users should avoid those)
                logger.warning("Fixing install path")
                entry.installPrefix += "/"

            for epath in entry.extractPaths:
                # extractPath should not end with "/" (Windows-style backslash paths shouldn't be used at all)
                if epath.endswith("/"):
                    epath = epath[:-1]
                logger.trace("Extracted Path: " + str(epath))
                for cdir, dirs, files in os.walk(epath):
                    logger.info("Processing " + str(cdir))

                    if entry.installPrefix:
                        for dir_ in dirs:
                            full_path = os.path.join(cdir, dir_)
                            if os.path.islink(full_path):
                                dest = resolve_link(full_path, cdir, epath)
                                if dest is not None:
                                    install_source = real_path_to_install_path(
                                        epath, entry.installPrefix, full_path
                                    )
                                    install_dest = real_path_to_install_path(
                                        epath, entry.installPrefix, dest
                                    )
                                    dir_symlinks.append((install_source, install_dest))

                    entries: List[Software] = []
                    for f in files:
                        # os.path.join will insert an OS specific separator between cdir and f
                        # need to make sure that separator is a / and not a \ on windows
                        filepath = pathlib.Path(cdir, f).as_posix()
                        file_is_symlink = False
                        if os.path.islink(filepath):
                            true_filepath = resolve_link(filepath, cdir, epath)
                            # Dead/infinite links will error so skip them
                            if true_filepath is None:
                                continue
                            # Otherwise add them and skip adding the entry
                            if entry.installPrefix:
                                install_filepath = real_path_to_install_path(
                                    epath, entry.installPrefix, filepath
                                )
                                install_dest = real_path_to_install_path(
                                    epath, entry.installPrefix, true_filepath
                                )
                                # A dead link shows as a file so need to test if it's a
                                # file or a directory once rebased
                                if os.path.isfile(true_filepath):
                                    # file_symlinks.append((install_filepath, install_dest))
                                    file_is_symlink = True
                                else:
                                    dir_symlinks.append((install_filepath, install_dest))
                                    continue
                            # We need get_software_entry to look at the true filepath
                            filepath = true_filepath

                        if entry.installPrefix or entry.installPrefix == "":
                            install_path = entry.installPrefix
                        elif not skip_install_path:
                            # epath is guaranteed to not have an ending slash due to formatting above
                            install_path = epath + "/"
                        else:
                            install_path = None

                        if ftype := pm.hook.identify_file_type(filepath=filepath):
                            try:
<<<<<<< HEAD
                                sw_parent, sw_children = get_software_entry(
                                    pm,
                                    new_sbom,
                                    filepath,
                                    filetype=ftype,
                                    root_path=epath,
                                    container_uuid=parent_uuid,
                                    install_path=install_prefix,
                                    user_institution_name=recorded_institution,
=======
                                entries.append(
                                    get_software_entry(
                                        context,
                                        pm,
                                        new_sbom,
                                        filepath,
                                        filetype=ftype,
                                        root_path=epath,
                                        container_uuid=parent_uuid,
                                        install_path=install_path,
                                        user_institution_name=recorded_institution,
                                    )
>>>>>>> 0a8684b4
                                )
                            except Exception as e:
                                raise RuntimeError(f"Unable to process: {filepath}") from e

<<<<<<< HEAD
                            entries.append(sw_parent)
                            for sw in sw_children:
                                entries.append(sw)

                            if file_is_symlink and install_prefix:
=======
                            if file_is_symlink and entry.installPrefix:
>>>>>>> 0a8684b4
                                # Remove the entry from the list as it'll be processed later anyways
                                entry = entries.pop()
                                if entry.sha256 not in file_symlinks:
                                    file_symlinks[entry.sha256] = []
                                file_symlinks[entry.sha256].append(install_filepath)

                    if entries:
                        # if a software entry already exists with a matching file hash, augment the info in the existing entry
                        for e in entries:
                            existing_sw = new_sbom.find_software(e.sha256)
                            warn_if_hash_collision(existing_sw, e)
                            if not existing_sw:
                                new_sbom.add_software(e)
                                # if the config file specified a parent/container for the file, add the new entry as a "Contains" relationship
                                if parent_entry:
                                    parent_uuid = parent_entry.UUID
                                    child_uuid = e.UUID
                                    new_sbom.create_relationship(
                                        parent_uuid, child_uuid, "Contains"
                                    )
                            else:
                                existing_uuid, entry_uuid = existing_sw.merge(e)
                                # go through relationships and see if any need existing entries updated for the replaced uuid (e.g. merging SBOMs)
                                for rel in new_sbom.relationships:
                                    if rel.xUUID == entry_uuid:
                                        rel.xUUID = existing_uuid
                                    if rel.yUUID == entry_uuid:
                                        rel.yUUID = existing_uuid
                                # add a new contains relationship if the duplicate file is from a different container/archive than previous times seeing the file
                                if parent_entry:
                                    parent_uuid = parent_entry.UUID
                                    child_uuid = existing_uuid
                                    # avoid duplicate entries
                                    if not new_sbom.find_relationship(
                                        parent_uuid, child_uuid, "Contains"
                                    ):
                                        new_sbom.create_relationship(
                                            parent_uuid, child_uuid, "Contains"
                                        )
                                # TODO a pass later on to check for and remove duplicate relationships should be added just in case

        # Add file symlinks to install paths
        for software in new_sbom.software:
            if software.sha256 in file_symlinks:
                for full_path in file_symlinks[software.sha256]:
                    if full_path not in software.installPath:
                        software.installPath.append(full_path)
                    base_name = pathlib.PurePath(full_path).name
                    if base_name not in software.fileName:
                        software.fileName.append(base_name)

        # Add directory symlink destinations to extract/install paths
        for software in new_sbom.software:
            for paths in (software.containerPath, software.installPath):
                paths_to_add = []
                for path in paths:
                    for link_source, link_dest in dir_symlinks:
                        if path.startswith(link_dest):
                            # Replace the matching start with the symlink instead
                            # We can't use os.path.join here because we end up with absolute paths after
                            # removing the common start.
                            paths_to_add.append(path.replace(link_dest, link_source, 1))
                paths += paths_to_add
    else:
        logger.info("Skipping gathering file metadata and adding software entries")

    # add "Uses" relationships based on gathered metadata for software entries
    if not skip_relationships:
        parse_relationships(pm, new_sbom)
    else:
        logger.info("Skipping relationships based on imports metadata")

    # TODO should contents from different containers go in different SBOM files, so new portions can be added bit-by-bit with a final merge?
    output_writer.write_sbom(new_sbom, sbom_outfile)


def resolve_link(path: str, cur_dir: str, extract_dir: str) -> Union[str, None]:
    assert cur_dir.startswith(extract_dir)
    # Links seen before
    seen_paths = set()
    # os.readlink() resolves one step of a symlink
    current_path = path
    steps = 0
    while os.path.islink(current_path):
        # If we've already seen this then we're in an infinite loop
        if current_path in seen_paths:
            return None
        seen_paths.add(current_path)
        dest = os.readlink(current_path)
        # Convert relative paths to absolute local paths
        if not pathlib.Path(dest).is_absolute():
            common_path = os.path.commonpath([cur_dir, extract_dir])
            local_path = os.path.join("/", cur_dir[len(common_path) :])
            dest = os.path.join(local_path, dest)
        # Convert to a canonical form to eliminate .. to prevent reading above extract_dir
        dest = os.path.normpath(dest)
        # We need to get a non-absolute path so os.path.join works as we want
        if pathlib.Path(dest).is_absolute():
            # TODO: Windows support, but how???
            dest = dest[1:]
        # Rebase to get the true location
        current_path = os.path.join(extract_dir, dest)
        cur_dir = os.path.dirname(current_path)
    if not os.path.exists(current_path):
        return None
    return os.path.normpath(current_path)<|MERGE_RESOLUTION|>--- conflicted
+++ resolved
@@ -45,18 +45,13 @@
     # for unsupported file types, details are just empty; this is the case for archive files (e.g. zip, tar, iso)
     # as well as intel hex or motorola s-rec files
     extracted_info_results = pluginmanager.hook.extract_file_info(
-<<<<<<< HEAD
-        sbom=parent_sbom, software=sw_entry, filename=filepath, filetype=filetype, children=sw_children
-    )
-    
-=======
         sbom=parent_sbom,
         software=sw_entry,
         filename=filepath,
         filetype=filetype,
         context=context,
+        children=sw_children,
     )
->>>>>>> 0a8684b4
     # add metadata extracted from the file, and set SBOM fields if metadata has relevant info
     for file_details in extracted_info_results:
         sw_entry.metadata.append(file_details)
@@ -86,11 +81,7 @@
                 sw_entry.vendor.append(file_details["ole"]["author"])
             if "comments" in file_details["ole"]:
                 sw_entry.comments = file_details["ole"]["comments"]
-<<<<<<< HEAD
     return (sw_entry, sw_children)
-=======
-    return sw_entry
->>>>>>> 0a8684b4
 
 
 def validate_config(config):
@@ -355,8 +346,8 @@
 
                         if ftype := pm.hook.identify_file_type(filepath=filepath):
                             try:
-<<<<<<< HEAD
                                 sw_parent, sw_children = get_software_entry(
+                                    context
                                     pm,
                                     new_sbom,
                                     filepath,
@@ -365,38 +356,20 @@
                                     container_uuid=parent_uuid,
                                     install_path=install_prefix,
                                     user_institution_name=recorded_institution,
-=======
-                                entries.append(
-                                    get_software_entry(
-                                        context,
-                                        pm,
-                                        new_sbom,
-                                        filepath,
-                                        filetype=ftype,
-                                        root_path=epath,
-                                        container_uuid=parent_uuid,
-                                        install_path=install_path,
-                                        user_institution_name=recorded_institution,
-                                    )
->>>>>>> 0a8684b4
                                 )
                             except Exception as e:
                                 raise RuntimeError(f"Unable to process: {filepath}") from e
 
-<<<<<<< HEAD
-                            entries.append(sw_parent)
-                            for sw in sw_children:
-                                entries.append(sw)
-
-                            if file_is_symlink and install_prefix:
-=======
                             if file_is_symlink and entry.installPrefix:
->>>>>>> 0a8684b4
-                                # Remove the entry from the list as it'll be processed later anyways
-                                entry = entries.pop()
+                                # Track the symlink, but don't add to list of entries
+                                # as it'll be processed later anyways
                                 if entry.sha256 not in file_symlinks:
                                     file_symlinks[entry.sha256] = []
                                 file_symlinks[entry.sha256].append(install_filepath)
+                            else:
+                                entries.append(sw_parent)
+                                for sw in sw_children:
+                                    entries.append(sw)
 
                     if entries:
                         # if a software entry already exists with a matching file hash, augment the info in the existing entry
