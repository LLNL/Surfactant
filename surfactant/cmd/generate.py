# Copyright 2023 Lawrence Livermore National Security, LLC
# See the top-level LICENSE file for details.
#
# SPDX-License-Identifier: MIT
import json
import os
import pathlib
import queue
import re
from typing import Any, Dict, List, Optional, Tuple, Union

import click
from loguru import logger

from surfactant import ContextEntry
from surfactant.configmanager import ConfigManager
from surfactant.fileinfo import sha256sum
from surfactant.plugin.manager import find_io_plugin, get_plugin_manager
from surfactant.relationships import parse_relationships
from surfactant.sbomtypes import SBOM, Software


# Converts from a true path to an install path
def real_path_to_install_path(root_path: str, install_path: str, filepath: str) -> str:
    return re.sub("^" + root_path + "/", install_path, filepath)


def get_software_entry(
    context,
    pluginmanager,
    parent_sbom: SBOM,
    filepath,
    filetype=None,
    container_uuid=None,
    root_path=None,
    install_path=None,
    user_institution_name="",
    include_all_files=False,
) -> Tuple[Software, List[Software]]:
    sw_entry = Software.create_software_from_file(filepath)
    if root_path and install_path:
        sw_entry.installPath = [real_path_to_install_path(root_path, install_path, filepath)]
    if root_path and container_uuid:
        sw_entry.containerPath = [re.sub("^" + root_path, container_uuid, filepath)]
    sw_entry.recordedInstitution = user_institution_name
    sw_children = []

    # for unsupported file types, details are just empty; this is the case for archive files (e.g. zip, tar, iso)
    # as well as intel hex or motorola s-rec files
    extracted_info_results = pluginmanager.hook.extract_file_info(
        sbom=parent_sbom,
        software=sw_entry,
        filename=filepath,
        filetype=filetype,
        context=context,
        children=sw_children,
        include_all_files=include_all_files,
    )
    # add metadata extracted from the file, and set SBOM fields if metadata has relevant info
    for file_details in extracted_info_results:
        sw_entry.metadata.append(file_details)

        # common case is Windows PE file has these details under FileInfo, otherwise fallback default value is fine
        if "FileInfo" in file_details:
            fi = file_details["FileInfo"]
            if "ProductName" in fi:
                sw_entry.name = fi["ProductName"]
            if "FileVersion" in fi:
                sw_entry.version = fi["FileVersion"]
            if "CompanyName" in fi:
                sw_entry.vendor = [fi["CompanyName"]]
            if "FileDescription" in fi:
                sw_entry.description = fi["FileDescription"]
            if "Comments" in fi:
                sw_entry.comments = fi["Comments"]

        # less common: OLE file metadata that might be relevant
        if filetype == "OLE":
            logger.trace("-----------OLE--------------")
            if "subject" in file_details["ole"]:
                sw_entry.name = file_details["ole"]["subject"]
            if "revision_number" in file_details["ole"]:
                sw_entry.version = file_details["ole"]["revision_number"]
            if "author" in file_details["ole"]:
                sw_entry.vendor.append(file_details["ole"]["author"])
            if "comments" in file_details["ole"]:
                sw_entry.comments = file_details["ole"]["comments"]
    return (sw_entry, sw_children)


def validate_config(config):
    for line in config:
        extract_path = line["extractPaths"]
        for pth in extract_path:
            extract_path_convert = pathlib.Path(pth)
            if not extract_path_convert.exists():
                logger.error("invalid path: " + str(pth))
                return False
    return True


def print_output_formats(ctx, _, value):
    if not value or ctx.resilient_parsing:
        return
    pm = get_plugin_manager()
    for plugin in pm.get_plugins():
        if hasattr(plugin, "write_sbom"):
            if hasattr(plugin, "short_name"):
                print(plugin.short_name())
            else:
                print(pm.get_canonical_name(plugin))
    ctx.exit()


def print_input_formats(ctx, _, value):
    if not value or ctx.resilient_parsing:
        return
    pm = get_plugin_manager()
    for plugin in pm.get_plugins():
        if hasattr(plugin, "read_sbom"):
            if hasattr(plugin, "short_name"):
                print(plugin.short_name())
            else:
                print(pm.get_canonical_name(plugin))
    ctx.exit()


def warn_if_hash_collision(soft1: Optional[Software], soft2: Optional[Software]):
    if not soft1 or not soft2:
        return
    # A hash collision occurs if one or more but less than all hashes match or
    # any hash matches but the filesize is different
    collision = False
    if soft1.sha256 == soft2.sha256 or soft1.sha1 == soft2.sha1 or soft1.md5 == soft2.md5:
        # Hashes can be None; make sure they aren't before checking for inequality
        if soft1.sha256 and soft2.sha256 and soft1.sha256 != soft2.sha256:
            collision = True
        elif soft1.sha1 and soft2.sha1 and soft1.sha1 != soft2.sha1:
            collision = True
        elif soft1.md5 and soft2.md5 and soft1.md5 != soft2.md5:
            collision = True
        elif soft1.size != soft2.size:
            collision = True
    if collision:
        logger.warning(
            f"Hash collision between {soft1.name} and {soft2.name}; unexpected results may occur"
        )


def get_default_from_config(option: str, fallback: Optional[Any] = None) -> Any:
    """Retrive a core config option for use as default argument value.

    Args:
        option (str): The core config option to get.
        fallback (Optional[Any]): The fallback value if the option is not found.

    Returns:
            Any: The configuration value or 'NoneType' if the key doesn't exist.
    """
    config_manager = ConfigManager()
    return config_manager.get("core", option, fallback=fallback)


@click.command("generate")
@click.argument(
    "config_file",
    envvar="CONFIG_FILE",
    type=click.Path(exists=True),
    required=True,
)
@click.argument("sbom_outfile", envvar="SBOM_OUTPUT", type=click.File("w"), required=True)
@click.argument("input_sbom", type=click.File("r"), required=False)
@click.option(
    "--skip_gather",
    is_flag=True,
    default=False,
    required=False,
    help="Skip gathering information on files and adding software entries",
)
@click.option(
    "--skip_relationships",
    is_flag=True,
    default=False,
    required=False,
    help="Skip adding relationships based on Linux/Windows/etc metadata",
)
@click.option(
    "--skip_install_path",
    is_flag=True,
    default=False,
    required=False,
    help="Skip including install path information if not given by configuration",
)
@click.option(
    "--recorded_institution",
    is_flag=False,
    default=get_default_from_config("recorded_institution"),
    help="Name of user's institution",
)
@click.option(
    "--output_format",
    is_flag=False,
    default=get_default_from_config("output_format", fallback="surfactant.output.cytrics_writer"),
    help="SBOM output format, see --list-output-formats for list of options; default is CyTRICS",
)
@click.option(
    "--list_output_formats",
    is_flag=True,
    callback=print_output_formats,
    expose_value=False,
    is_eager=True,
    help="List supported output formats",
)
@click.option(
    "--input_format",
    is_flag=False,
    default="surfactant.input_readers.cytrics_reader",
    help="Input SBOM format, see --list-input-formats for list of options; default is CyTRICS",
)
@click.option(
    "--list_input_formats",
    is_flag=True,
    callback=print_input_formats,
    expose_value=False,
    is_eager=True,
    help="List supported input formats",
)
@click.option(
    "--include_all_files",
    is_flag=True,
    default=get_default_from_config("include_all_files", fallback=False),
    required=False,
    help="Include all files in the SBOM, not just those recognized by Surfactant",
)
def sbom(
    config_file,
    sbom_outfile,
    input_sbom,
    skip_gather,
    skip_relationships,
    skip_install_path,
    recorded_institution,
    output_format,
    input_format,
    include_all_files,
):
    """Generate a sbom configured in CONFIG_FILE and output to SBOM_OUTPUT.

    An optional INPUT_SBOM can be supplied to use as a base for subsequent operations.
    """

    pm = get_plugin_manager()
    output_writer = find_io_plugin(pm, output_format, "write_sbom")
    input_reader = find_io_plugin(pm, input_format, "read_sbom")

    if pathlib.Path(config_file).is_file():
        with click.open_file(config_file) as f:
            try:
                config = json.load(f)
            except json.decoder.JSONDecodeError as err:
                logger.exception(f"Invalid JSON in given config file ({config_file})")
                raise SystemExit(f"Invalid JSON in given config file ({config_file})") from err
            # TODO: what if it isn't a JSON config file, but a single file to generate an SBOM for? perhaps file == "archive"?
    else:
        # Emulate a configuration file with the path
        config = []
        config.append({})
        config[0]["extractPaths"] = [config_file]
        config[0]["installPrefix"] = config_file

    # quit if invalid path found
    if not validate_config(config):
        return

    context = queue.Queue()

    for entry in config:
        context.put(ContextEntry(**entry))

    if not input_sbom:
        new_sbom = SBOM()
    else:
        new_sbom = input_reader.read_sbom(input_sbom)

    # gather metadata for files and add/augment software entries in the sbom
    if not skip_gather:
        # List of directory symlinks; 2-sized tuples with (source, dest)
        dir_symlinks: List[Tuple[str, str]] = []
        # List of file install path symlinks; keys are SHA256 hashes, values are source paths
        file_symlinks: Dict[str, List[str]] = {}
        # List of filename symlinks; keys are SHA256 hashes, values are file names
        filename_symlinks: Dict[str, List[str]] = {}
        while not context.empty():
            entry: ContextEntry = context.get()
            if entry.archive:
                logger.info("Processing parent container " + str(entry.archive))
                # TODO: if the parent archive has an info extractor that does unpacking interally, should the children be added to the SBOM?
                # current thoughts are (Syft) doesn't provide hash information for a proper SBOM software entry, so exclude these
                # extractor plugins meant to unpack files could be okay when used on an "archive", but then extractPaths should be empty
                parent_entry, _ = get_software_entry(
                    context,
                    pm,
                    new_sbom,
                    entry.archive,
                    user_institution_name=recorded_institution,
                )
                archive_entry = new_sbom.find_software(parent_entry.sha256)
                warn_if_hash_collision(archive_entry, parent_entry)
                if archive_entry:
                    parent_entry = archive_entry
                else:
                    new_sbom.add_software(parent_entry)
                parent_uuid = parent_entry.UUID
            else:
                parent_entry = None
                parent_uuid = None

            # If an installPrefix was given, clean it up some
            if entry.installPrefix:
                if not entry.installPrefix.endswith(("/", "\\")):
                    # Make sure the installPrefix given ends with a "/" (or Windows backslash path, but users should avoid those)
                    logger.warning(
                        "Fixing installPrefix in config file entry (include the trailing /)"
                    )
                    entry.installPrefix += "/"
                if "\\" in entry.installPrefix:
                    # Using an install prefix with backslashes can result in a gradual reduction of the number of backslashes... and weirdness
                    # Ideally even on a Windows "/" should be preferred instead in file paths, but "\" can be a valid character in Linux folder names
                    logger.warning(
                        "Fixing installPrefix with Windows-style backslash path separator in config file (ideally use / as path separator instead of \\, even for Windows"
                    )
                    entry.installPrefix = entry.installPrefix.replace("\\", "\\\\")

            for epath in entry.extractPaths:
                # extractPath should not end with "/" (Windows-style backslash paths shouldn't be used at all)
                if epath.endswith("/"):
                    epath = epath[:-1]
                logger.trace("Extracted Path: " + str(epath))
                for cdir, dirs, files in os.walk(epath):
                    logger.info("Processing " + str(cdir))

                    if entry.installPrefix:
                        for dir_ in dirs:
                            full_path = os.path.join(cdir, dir_)
                            if os.path.islink(full_path):
                                dest = resolve_link(full_path, cdir, epath, entry.installPrefix)
                                if dest is not None:
                                    install_source = real_path_to_install_path(
                                        epath, entry.installPrefix, full_path
                                    )
                                    install_dest = real_path_to_install_path(
                                        epath, entry.installPrefix, dest
                                    )
                                    dir_symlinks.append((install_source, install_dest))

                    entries: List[Software] = []
                    for f in files:
                        # os.path.join will insert an OS specific separator between cdir and f
                        # need to make sure that separator is a / and not a \ on windows
                        filepath = pathlib.Path(cdir, f).as_posix()
                        # TODO: add CI tests for generating SBOMs in scenarios with symlinks... (and just generally more CI tests overall...)
                        # Record symlink details but don't run info extractors on them
                        if os.path.islink(filepath):
                            # NOTE: resolve_link function could print warning if symlink goes outside of extract path dir
                            true_filepath = resolve_link(filepath, cdir, epath, entry.installPrefix)
                            # Dead/infinite links will error so skip them
                            if true_filepath is None:
                                continue
                            # Compute sha256 hash of the file; skip if the file pointed by the symlink can't be opened
                            try:
                                true_file_sha256 = sha256sum(true_filepath)
                            except FileNotFoundError:
                                logger.warning(
                                    f"Unable to open symlink {filepath} pointing to {true_filepath}"
                                )
                                continue
                            # Record the symlink name to be added as a file name
                            # Dead links would appear as a file, so need to check the true path to see
                            # if the thing pointed to is a file or a directory
                            if os.path.isfile(true_filepath):
                                if true_file_sha256 and true_file_sha256 not in filename_symlinks:
                                    filename_symlinks[true_file_sha256] = []
                                symlink_base_name = pathlib.PurePath(filepath).name
                                if symlink_base_name not in filename_symlinks[true_file_sha256]:
                                    filename_symlinks[true_file_sha256].append(symlink_base_name)
                            # Record symlink install path if an install prefix is given
                            if entry.installPrefix:
                                install_filepath = real_path_to_install_path(
                                    epath, entry.installPrefix, filepath
                                )
                                install_dest = real_path_to_install_path(
                                    epath, entry.installPrefix, true_filepath
                                )
                                # A dead link shows as a file so need to test if it's a
                                # file or a directory once rebased
                                if os.path.isfile(true_filepath):
                                    if true_file_sha256 and true_file_sha256 not in file_symlinks:
                                        file_symlinks[true_file_sha256] = []
                                    file_symlinks[true_file_sha256].append(install_filepath)
                                else:
                                    dir_symlinks.append((install_filepath, install_dest))
                            # NOTE Two cases that don't get recorded (but maybe should?) are:
                            # 1. If the file pointed to is outside the extract paths, it won't
                            # appear in the SBOM at all -- is that desirable? If it were included,
                            # should the true path also be included as an install path?
                            # 2. Does a symlink "exist" inside an archive/installer, or only after
                            # unpacking/installation?
                            continue

                        if entry.installPrefix or entry.installPrefix == "":
                            install_path = entry.installPrefix
                        elif not skip_install_path:
                            # epath is guaranteed to not have an ending slash due to formatting above
                            install_path = epath + "/"
                        else:
                            install_path = None
                        if os.path.isfile(filepath):
                            if ftype := pm.hook.identify_file_type(filepath=filepath):
                                try:
                                    sw_parent, sw_children = get_software_entry(
                                        context,
                                        pm,
                                        new_sbom,
                                        filepath,
                                        filetype=ftype,
                                        root_path=epath,
                                        container_uuid=parent_uuid,
                                        install_path=install_path,
                                        user_institution_name=recorded_institution,
                                    )
                                except Exception as e:
                                    raise RuntimeError(f"Unable to process: {filepath}") from e

<<<<<<< HEAD
                        if (
                            ftype := pm.hook.identify_file_type(filepath=filepath)
                            or include_all_files
                        ):
                            try:
                                sw_parent, sw_children = get_software_entry(
                                    context,
                                    pm,
                                    new_sbom,
                                    filepath,
                                    filetype=ftype,
                                    root_path=epath,
                                    container_uuid=parent_uuid,
                                    install_path=install_path,
                                    user_institution_name=recorded_institution,
                                    include_all_files=include_all_files or entry.includeAllFiles,
                                )
                            except Exception as e:
                                raise RuntimeError(f"Unable to process: {filepath}") from e

                            entries.append(sw_parent)
                            for sw in sw_children:
                                entries.append(sw)
=======
                                entries.append(sw_parent)
                                for sw in sw_children:
                                    entries.append(sw)
>>>>>>> ef732b03

                    if entries:
                        # if a software entry already exists with a matching file hash, augment the info in the existing entry
                        for e in entries:
                            existing_sw = new_sbom.find_software(e.sha256)
                            warn_if_hash_collision(existing_sw, e)
                            if not existing_sw:
                                new_sbom.add_software(e)
                                # if the config file specified a parent/container for the file, add the new entry as a "Contains" relationship
                                if parent_entry:
                                    parent_uuid = parent_entry.UUID
                                    child_uuid = e.UUID
                                    new_sbom.create_relationship(
                                        parent_uuid, child_uuid, "Contains"
                                    )
                            else:
                                existing_uuid, entry_uuid = existing_sw.merge(e)
                                # go through relationships and see if any need existing entries updated for the replaced uuid (e.g. merging SBOMs)
                                for rel in new_sbom.relationships:
                                    if rel.xUUID == entry_uuid:
                                        rel.xUUID = existing_uuid
                                    if rel.yUUID == entry_uuid:
                                        rel.yUUID = existing_uuid
                                # add a new contains relationship if the duplicate file is from a different container/archive than previous times seeing the file
                                if parent_entry:
                                    parent_uuid = parent_entry.UUID
                                    child_uuid = existing_uuid
                                    # avoid duplicate entries
                                    if not new_sbom.find_relationship(
                                        parent_uuid, child_uuid, "Contains"
                                    ):
                                        new_sbom.create_relationship(
                                            parent_uuid, child_uuid, "Contains"
                                        )
                                # TODO a pass later on to check for and remove duplicate relationships should be added just in case

        # Add symlinks to install paths and file names
        for software in new_sbom.software:
            if software.sha256 in filename_symlinks:
                filename_symlinks_added = []
                for filename in filename_symlinks[software.sha256]:
                    if filename not in software.fileName:
                        software.fileName.append(filename)
                        filename_symlinks_added.append(filename)
                if filename_symlinks_added:
                    # Store information on which file names are symlinks
                    software.metadata.append({"fileNameSymlinks": filename_symlinks_added})
            if software.sha256 in file_symlinks:
                symlinks_added = []
                for full_path in file_symlinks[software.sha256]:
                    if full_path not in software.installPath:
                        software.installPath.append(full_path)
                        symlinks_added.append(full_path)
                if symlinks_added:
                    # Store information on which install paths are symlinks
                    software.metadata.append({"installPathSymlinks": symlinks_added})

        # Add directory symlink destinations to extract/install paths
        for software in new_sbom.software:
            # NOTE: this probably doesn't actually add any containerPath symlinks
            for paths in (software.containerPath, software.installPath):
                paths_to_add = []
                for path in paths:
                    for link_source, link_dest in dir_symlinks:
                        if path.startswith(link_dest):
                            # Replace the matching start with the symlink instead
                            # We can't use os.path.join here because we end up with absolute paths after
                            # removing the common start.
                            paths_to_add.append(path.replace(link_dest, link_source, 1))
                if paths_to_add:
                    found_md_installpathsymlinks = False
                    for md in software.metadata:
                        if "installPathSymlinks" in md:
                            found_md_installpathsymlinks = True
                            md["installPathSymlinks"] += paths_to_add
                    if not found_md_installpathsymlinks:
                        software.metadata.append({"installPathSymlinks": paths_to_add})
                    paths += paths_to_add
    else:
        logger.info("Skipping gathering file metadata and adding software entries")

    # add "Uses" relationships based on gathered metadata for software entries
    if not skip_relationships:
        parse_relationships(pm, new_sbom)
    else:
        logger.info("Skipping relationships based on imports metadata")

    # TODO should contents from different containers go in different SBOM files, so new portions can be added bit-by-bit with a final merge?
    output_writer.write_sbom(new_sbom, sbom_outfile)


def resolve_link(
    path: str, cur_dir: str, extract_dir: str, install_prefix: str = None
) -> Union[str, None]:
    assert cur_dir.startswith(extract_dir)
    # Links seen before
    seen_paths = set()
    # os.readlink() resolves one step of a symlink
    current_path = path
    steps = 0
    while os.path.islink(current_path):
        # If we've already seen this then we're in an infinite loop
        if current_path in seen_paths:
            logger.warning(f"Resolving symlink {path} encountered infinite loop at {current_path}")
            return None
        seen_paths.add(current_path)
        dest = os.readlink(current_path)
        # Convert relative paths to absolute local paths
        if not pathlib.Path(dest).is_absolute():
            common_path = os.path.commonpath([cur_dir, extract_dir])
            local_path = os.path.join("/", cur_dir[len(common_path) :])
            dest = os.path.join(local_path, dest)
        # Convert to a canonical form to eliminate .. to prevent reading above extract_dir
        # NOTE: should consider detecting reading above extract_dir and warn the user about incomplete file system structure issues
        dest = os.path.normpath(dest)
        if install_prefix and dest.startswith(install_prefix):
            dest = dest[len(install_prefix) :]
        # We need to get a non-absolute path so os.path.join works as we want
        if pathlib.Path(dest).is_absolute():
            # TODO: Windows support, but how???
            dest = dest[1:]
        # Rebase to get the true location
        current_path = os.path.join(extract_dir, dest)
        cur_dir = os.path.dirname(current_path)
    if not os.path.exists(current_path):
        logger.warning(f"Resolved symlink {path} to a path that doesn't exist {current_path}")
        return None
    return os.path.normpath(current_path)<|MERGE_RESOLUTION|>--- conflicted
+++ resolved
@@ -431,7 +431,6 @@
                                 except Exception as e:
                                     raise RuntimeError(f"Unable to process: {filepath}") from e
 
-<<<<<<< HEAD
                         if (
                             ftype := pm.hook.identify_file_type(filepath=filepath)
                             or include_all_files
@@ -455,11 +454,6 @@
                             entries.append(sw_parent)
                             for sw in sw_children:
                                 entries.append(sw)
-=======
-                                entries.append(sw_parent)
-                                for sw in sw_children:
-                                    entries.append(sw)
->>>>>>> ef732b03
 
                     if entries:
                         # if a software entry already exists with a matching file hash, augment the info in the existing entry
