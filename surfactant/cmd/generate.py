# Copyright 2023 Lawrence Livermore National Security, LLC
# See the top-level LICENSE file for details.
#
# SPDX-License-Identifier: MIT
import json
import os
import pathlib
import re
<<<<<<< HEAD

from typing import Dict, List, Tuple, Union
=======
import sys
from typing import Dict, List, Optional, Tuple, Union
>>>>>>> 50942aaa

import click
from loguru import logger

from surfactant.plugin.manager import find_io_plugin, get_plugin_manager
from surfactant.relationships import parse_relationships
from surfactant.sbomtypes import SBOM, Software


# Converts from a true path to an install path
def real_path_to_install_path(root_path: str, install_path: str, filepath: str) -> str:
    return re.sub("^" + root_path + "/", install_path, filepath)


def get_software_entry(
    pluginmanager,
    parent_sbom: SBOM,
    filepath,
    filetype=None,
    container_uuid=None,
    root_path=None,
    install_path=None,
    user_institution_name="",
) -> Software:
    sw_entry = Software.create_software_from_file(filepath)
    if root_path and install_path:
        sw_entry.installPath = [real_path_to_install_path(root_path, install_path, filepath)]
    if root_path and container_uuid:
        sw_entry.containerPath = [re.sub("^" + root_path, container_uuid, filepath)]
    sw_entry.recordedInstitution = user_institution_name

    # for unsupported file types, details are just empty; this is the case for archive files (e.g. zip, tar, iso)
    # as well as intel hex or motorola s-rec files
    extracted_info_results = pluginmanager.hook.extract_file_info(
        sbom=parent_sbom, software=sw_entry, filename=filepath, filetype=filetype
    )

    # add metadata extracted from the file, and set SBOM fields if metadata has relevant info
    for file_details in extracted_info_results:
        sw_entry.metadata.append(file_details)

        # common case is Windows PE file has these details under FileInfo, otherwise fallback default value is fine
        if "FileInfo" in file_details:
            fi = file_details["FileInfo"]
            if "ProductName" in fi:
                sw_entry.name = fi["ProductName"]
            if "FileVersion" in fi:
                sw_entry.version = fi["FileVersion"]
            if "CompanyName" in fi:
                sw_entry.vendor = [fi["CompanyName"]]
            if "FileDescription" in fi:
                sw_entry.description = fi["FileDescription"]
            if "Comments" in fi:
                sw_entry.comments = fi["Comments"]

        # less common: OLE file metadata that might be relevant
        if filetype == "OLE":
            logger.trace("-----------OLE--------------")
            if "subject" in file_details["ole"]:
                sw_entry.name = file_details["ole"]["subject"]
            if "revision_number" in file_details["ole"]:
                sw_entry.version = file_details["ole"]["revision_number"]
            if "author" in file_details["ole"]:
                sw_entry.vendor.append(file_details["ole"]["author"])
            if "comments" in file_details["ole"]:
                sw_entry.comments = file_details["ole"]["comments"]

    return sw_entry


def validate_config(config):
    for line in config:
        extract_path = line["extractPaths"]
        for pth in extract_path:
            extract_path_convert = pathlib.Path(pth)
            if not extract_path_convert.exists():
                logger.error("invalid path: " + str(pth))
                return False
    return True


def print_output_formats(ctx, _, value):
    if not value or ctx.resilient_parsing:
        return
    pm = get_plugin_manager()
    for plugin in pm.get_plugins():
        if hasattr(plugin, "write_sbom"):
            if hasattr(plugin, "short_name"):
                print(plugin.short_name())
            else:
                print(pm.get_canonical_name(plugin))
    ctx.exit()


def print_input_formats(ctx, _, value):
    if not value or ctx.resilient_parsing:
        return
    pm = get_plugin_manager()
    for plugin in pm.get_plugins():
        if hasattr(plugin, "read_sbom"):
            if hasattr(plugin, "short_name"):
                print(plugin.short_name())
            else:
                print(pm.get_canonical_name(plugin))
    ctx.exit()


def warn_if_hash_collision(soft1: Optional[Software], soft2: Optional[Software]):
    if not soft1 or not soft2:
        return
    # A hash collision occurs if one or more but less than all hashes match or
    # any hash matches but the filesize is different
    collision = False
    if soft1.sha256 == soft2.sha256 or soft1.sha1 == soft2.sha1 or soft1.md5 == soft2.md5:
        # Hashes can be None; make sure they aren't before checking for inequality
        if soft1.sha256 and soft2.sha256 and soft1.sha256 != soft2.sha256:
            collision = True
        elif soft1.sha1 and soft2.sha1 and soft1.sha1 != soft2.sha1:
            collision = True
        elif soft1.md5 and soft2.md5 and soft1.md5 != soft2.md5:
            collision = True
        elif soft1.size != soft2.size:
            collision = True
    if collision:
        logger.warn(
            f"Hash collision between {soft1.name} and {soft2.name}; unexpected results may occur"
        )


@click.command("generate")
@click.argument("config_file", envvar="CONFIG_FILE", type=click.Path(exists=True), required=True)
@click.argument("sbom_outfile", envvar="SBOM_OUTPUT", type=click.File("w"), required=True)
@click.argument("input_sbom", type=click.File("r"), required=False)
@click.option(
    "--skip_gather",
    is_flag=True,
    default=False,
    required=False,
    help="Skip gathering information on files and adding software entries",
)
@click.option(
    "--skip_relationships",
    is_flag=True,
    default=False,
    required=False,
    help="Skip adding relationships based on Linux/Windows/etc metadata",
)
@click.option(
    "--skip_install_path",
    is_flag=True,
    default=False,
    required=False,
    help="Skip including install path information if not given by configuration",
)
@click.option(
    "--recorded_institution", is_flag=False, default="LLNL", help="Name of user's institution"
)
@click.option(
    "--output_format",
    is_flag=False,
    default="surfactant.output.cytrics_writer",
    help="SBOM output format, see --list-output-formats for list of options; default is CyTRICS",
)
@click.option(
    "--list-output-formats",
    is_flag=True,
    callback=print_output_formats,
    expose_value=False,
    is_eager=True,
    help="List supported output formats",
)
@click.option(
    "--input_format",
    is_flag=False,
    default="surfactant.input_readers.cytrics_reader",
    help="Input SBOM format, see --list-input-formats for list of options; default is CyTRICS",
)
@click.option(
    "--list-input-formats",
    is_flag=True,
    callback=print_input_formats,
    expose_value=False,
    is_eager=True,
    help="List supported input formats",
)
def sbom(
    config_file,
    sbom_outfile,
    input_sbom,
    skip_gather,
    skip_relationships,
    skip_install_path,
    recorded_institution,
    output_format,
    input_format,
):
    """Generate a sbom configured in CONFIG_FILE and output to SBOM_OUTPUT.

    An optional INPUT_SBOM can be supplied to use as a base for subsequent operations
    """

    pm = get_plugin_manager()
    output_writer = find_io_plugin(pm, output_format, "write_sbom")
    input_reader = find_io_plugin(pm, input_format, "read_sbom")

    if pathlib.Path(config_file).is_file():
        with click.open_file(config_file) as f:
            config = json.load(f)
    else:
        # Emulate a configuration file with the path
        config = []
        config.append({})
        config[0]["extractPaths"] = [config_file]
        config[0]["installPrefix"] = config_file

    # quit if invalid path found
    if not validate_config(config):
        return

    if not input_sbom:
        new_sbom = SBOM()
    else:
        new_sbom = input_reader.read_sbom(input_sbom)

    # gather metadata for files and add/augment software entries in the sbom
    if not skip_gather:
        # List of directory symlinks; 2-sized tuples with (source, dest)
        dir_symlinks: List[Tuple[str, str]] = []
        # List of file symlinks; keys are SHA256 hashes, values are source paths
        file_symlinks: Dict[str, List[str]] = {}
        for entry in config:
            if "archive" in entry:
                logger.info("Processing parent container " + str(entry["archive"]))
                parent_entry = get_software_entry(
                    pm, new_sbom, entry["archive"], user_institution_name=recorded_institution
                )
                archive_entry = new_sbom.find_software(parent_entry.sha256)
                warn_if_hash_collision(archive_entry, parent_entry)
                if archive_entry:
                    parent_entry = archive_entry
                else:
                    new_sbom.add_software(parent_entry)
                parent_uuid = parent_entry.UUID
            else:
                parent_entry = None
                parent_uuid = None

            if "installPrefix" in entry:
                install_prefix = entry["installPrefix"]
                # Make sure the installPrefix given ends with a "/" (or Windows backslash path, but users should avoid those)
                if install_prefix and not install_prefix.endswith(("/", "\\")):
                    logger.warning("Fixing install path")
                    install_prefix += "/"
            else:
                install_prefix = None

            for epath in entry["extractPaths"]:
                # extractPath should not end with "/" (Windows-style backslash paths shouldn't be used at all)
                if epath.endswith("/"):
                    epath = epath[:-1]
                logger.trace("Extracted Path: " + str(epath))
                for cdir, dirs, files in os.walk(epath):
                    logger.info("Processing " + str(cdir))

                    if install_prefix:
                        for dir_ in dirs:
                            full_path = os.path.join(cdir, dir_)
                            if os.path.islink(full_path):
                                dest = resolve_link(full_path, cdir, epath)
                                if dest is not None:
                                    install_source = real_path_to_install_path(
                                        epath, install_prefix, full_path
                                    )
                                    install_dest = real_path_to_install_path(
                                        epath, install_prefix, dest
                                    )
                                    dir_symlinks.append((install_source, install_dest))

                    entries: List[Software] = []
                    for f in files:
                        # os.path.join will insert an OS specific separator between cdir and f
                        # need to make sure that separator is a / and not a \ on windows
                        filepath = pathlib.Path(cdir, f).as_posix()
                        file_is_symlink = False
                        if os.path.islink(filepath):
                            true_filepath = resolve_link(filepath, cdir, epath)
                            # Dead/infinite links will error so skip them
                            if true_filepath is None:
                                continue
                            # Otherwise add them and skip adding the entry
                            if install_prefix:
                                install_filepath = real_path_to_install_path(
                                    epath, install_prefix, filepath
                                )
                                install_dest = real_path_to_install_path(
                                    epath, install_prefix, true_filepath
                                )
                                # A dead link shows as a file so need to test if it's a
                                # file or a directory once rebased
                                if os.path.isfile(true_filepath):
                                    # file_symlinks.append((install_filepath, install_dest))
                                    file_is_symlink = True
                                else:
                                    dir_symlinks.append((install_filepath, install_dest))
                                    continue
                            # We need get_software_entry to look at the true filepath
                            filepath = true_filepath

                        if install_prefix is not None:
                            install_path = install_prefix
                        elif not skip_install_path:
                            # epath is guaranteed to not have an ending slash due to formatting above
                            install_path = epath + "/"
                        else:
                            install_path = None

                        if ftype := pm.hook.identify_file_type(filepath=filepath):
                            try:
                                entries.append(
                                    get_software_entry(
                                        pm,
                                        new_sbom,
                                        filepath,
                                        filetype=ftype,
                                        root_path=epath,
                                        container_uuid=parent_uuid,
                                        install_path=install_path,
                                        user_institution_name=recorded_institution,
                                    )
                                )
                            except Exception as e:
                                raise RuntimeError(f"Unable to process: {filepath}") from e

                            if file_is_symlink and install_prefix:
                                # Remove the entry from the list as it'll be processed later anyways
                                entry = entries.pop()
                                if entry.sha256 not in file_symlinks:
                                    file_symlinks[entry.sha256] = []
                                file_symlinks[entry.sha256].append(install_filepath)

                    if entries:
                        # if a software entry already exists with a matching file hash, augment the info in the existing entry
                        for e in entries:
                            existing_sw = new_sbom.find_software(e.sha256)
                            warn_if_hash_collision(existing_sw, e)
                            if not existing_sw:
                                new_sbom.add_software(e)
                                # if the config file specified a parent/container for the file, add the new entry as a "Contains" relationship
                                if parent_entry:
                                    parent_uuid = parent_entry.UUID
                                    child_uuid = e.UUID
                                    new_sbom.create_relationship(
                                        parent_uuid, child_uuid, "Contains"
                                    )
                            else:
                                existing_uuid, entry_uuid = existing_sw.merge(e)
                                # go through relationships and see if any need existing entries updated for the replaced uuid (e.g. merging SBOMs)
                                for rel in new_sbom.relationships:
                                    if rel.xUUID == entry_uuid:
                                        rel.xUUID = existing_uuid
                                    if rel.yUUID == entry_uuid:
                                        rel.yUUID = existing_uuid
                                # add a new contains relationship if the duplicate file is from a different container/archive than previous times seeing the file
                                if parent_entry:
                                    parent_uuid = parent_entry.UUID
                                    child_uuid = existing_uuid
                                    # avoid duplicate entries
                                    if not new_sbom.find_relationship(
                                        parent_uuid, child_uuid, "Contains"
                                    ):
                                        new_sbom.create_relationship(
                                            parent_uuid, child_uuid, "Contains"
                                        )
                                # TODO a pass later on to check for and remove duplicate relationships should be added just in case

        # Add file symlinks to install paths
        for software in new_sbom.software:
            if software.sha256 in file_symlinks:
                for full_path in file_symlinks[software.sha256]:
                    if full_path not in software.installPath:
                        software.installPath.append(full_path)
                    base_name = pathlib.PurePath(full_path).name
                    if base_name not in software.fileName:
                        software.fileName.append(base_name)

        # Add directory symlink destinations to extract/install paths
        for software in new_sbom.software:
            for paths in (software.containerPath, software.installPath):
                paths_to_add = []
                for path in paths:
                    for link_source, link_dest in dir_symlinks:
                        if path.startswith(link_dest):
                            # Replace the matching start with the symlink instead
                            # We can't use os.path.join here because we end up with absolute paths after
                            # removing the common start.
                            paths_to_add.append(path.replace(link_dest, link_source, 1))
                paths += paths_to_add
    else:
        logger.info("Skipping gathering file metadata and adding software entries")

    # add "Uses" relationships based on gathered metadata for software entries
    if not skip_relationships:
        parse_relationships(pm, new_sbom)
    else:
        logger.info("Skipping relationships based on imports metadata")

    # TODO should contents from different containers go in different SBOM files, so new portions can be added bit-by-bit with a final merge?
    output_writer.write_sbom(new_sbom, sbom_outfile)


def resolve_link(path: str, cur_dir: str, extract_dir: str) -> Union[str, None]:
    assert cur_dir.startswith(extract_dir)
    # Links seen before
    seen_paths = set()
    # os.readlink() resolves one step of a symlink
    current_path = path
    steps = 0
    while os.path.islink(current_path):
        # If we've already seen this then we're in an infinite loop
        if current_path in seen_paths:
            return None
        seen_paths.add(current_path)
        dest = os.readlink(current_path)
        # Convert relative paths to absolute local paths
        if not pathlib.Path(dest).is_absolute():
            common_path = os.path.commonpath([cur_dir, extract_dir])
            local_path = os.path.join("/", cur_dir[len(common_path) :])
            dest = os.path.join(local_path, dest)
        # Convert to a canonical form to eliminate .. to prevent reading above extract_dir
        dest = os.path.normpath(dest)
        # We need to get a non-absolute path so os.path.join works as we want
        if pathlib.Path(dest).is_absolute():
            # TODO: Windows support, but how???
            dest = dest[1:]
        # Rebase to get the true location
        current_path = os.path.join(extract_dir, dest)
        cur_dir = os.path.dirname(current_path)
    if not os.path.exists(current_path):
        return None
    return os.path.normpath(current_path)<|MERGE_RESOLUTION|>--- conflicted
+++ resolved
@@ -6,13 +6,8 @@
 import os
 import pathlib
 import re
-<<<<<<< HEAD
 
 from typing import Dict, List, Tuple, Union
-=======
-import sys
-from typing import Dict, List, Optional, Tuple, Union
->>>>>>> 50942aaa
 
 import click
 from loguru import logger
