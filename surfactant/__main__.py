--- conflicted
+++ resolved
@@ -16,7 +16,7 @@
 from surfactant.cmd.createconfig import create_config
 from surfactant.cmd.generate import sbom as generate
 from surfactant.cmd.merge import merge_command
-<<<<<<< HEAD
+
 from surfactant.cmd.plugin import (
     plugin_disable_cmd,
     plugin_enable_cmd,
@@ -24,9 +24,7 @@
     plugin_list_cmd,
     plugin_uninstall_cmd,
 )
-=======
-from surfactant.cmd.plugin import plugin_disable_cmd, plugin_enable_cmd, plugin_list_cmd, plugin_install_cmd, plugin_uninstall_cmd
->>>>>>> ddebfef9
+
 from surfactant.cmd.stat import stat
 from surfactant.cmd.ui import ui
 
