# Copyright 2023 Lawrence Livermore National Security, LLC
# See the top-level LICENSE file for details.
#
# SPDX-License-Identifier: MIT
import pathlib
from collections.abc import Iterable
from typing import List, Optional

from loguru import logger

import surfactant.plugin
from surfactant.sbomtypes import SBOM, Relationship, Software

from ._internal.posix_utils import posix_normpath


def has_required_fields(metadata) -> bool:
    """
    Checks if the metadata contains the required `elfDependencies` field.

    This function determines whether the `elfDependencies` field exists in the provided
    metadata. This field indicates the necessary
    dependency information to establish relationships.

    Args:
        metadata: The metadata provided to determine the presence of elfDependencies.

    Returns:
        bool: True if the `elfDependencies` field exists in the metadata, False otherwise.

    Raises:
        None
    """
    # no elfDependencies info, can't establish relationships
    return "elfDependencies" in metadata


# Information on loading dynamic libraries from ld.so man page:
# 1. if dependency string contains a slash, it is interpreted as a (relative or absolute) pathname and shared object is loaded using that
# 2. if no slash, search in the following order:
# - use dirs in DT_RPATH if present and DT_RUNPATH doesn't exist (deprecated)
# - use LD_LIBRARY_PATH unless being run in secure-execution mode (in which case ignored)
# - use dirs in DT_RUNPATH if present; only searched to find objects required by DT_NEEDED (direct dependencies) and don't apply to objects' children which must have their own DT_RUNPATH entries (this differs from DT_RPATH, which applies to searches for all children in the dependency tree)
# - from /etc/ld.so.cache, unless binary linked with -z nodeflib linker option then shared objects in the default paths are skipped (shared objects in hardware capability dirs are preferred over other shared objects)
# - in default path /lib, and then /usr/lib (/lib64 and /usr/lib64 maybe for 64-bit libraries); skipped if binary was linked with -z nodeflib linker option
# some strings are expanded; $ORIGIN, $LIB, $PLATFORM
# /etc/ld.so.conf can be used to configure the dynamic loader to search for other directories (such as /usr/local/lib or /opt/lib) as well; format is separate lines naming additional directories, and include <path> statement that can use wildcards to include paths from additional files, such as /etc/ld.so.conf.d/*.conf
# secure execution mode if AT_SECURE entry in auxiliary vector has nonzero value (process real & effective user IDs differ, or real & effectived group IDs differ; process with non-root user ID executed a binary that conferred capabilities to the process; nonzero value set by a Linux Security Module)
# hardware capability directories can be cascaded
# ----- hardware capabilities, recognized names -----
# Alpha: ev4, ev5, ev56, ev6, ev67
# MIPS: loongson2e, loongson2f, octeon, octeon2
# PowerPC: 4xxmac, altivec, arch_2_05, arch_2_06, booke, cellbe, dfp, efpdouble, efpsingle, fpu, ic_snoop, mmu, notb, pa6t, power4, power5, power5+, power6x, ppc32, ppc601, ppc64, smt, spe, ucache, vsx
# SPARC: flush, muldiv, stbar, swap, ultra3, v9, v9v, v9v2
# s390: dfp, eimm, esan3, etf3enh, g5, highgprs, hpage, ldisp, msa, stfle, z900, z990, z9-109, z10, zarch
# x86 (32-bit only): acpi, apic, clflush, cmov, cx8, dts, fxsr, ht, i386, i486, i586, i686, mca, mmx, mtrr, pat, pbe, pge, pn, pse36, sep, ss, sse, sse2, tm


@surfactant.plugin.hookimpl
def establish_relationships(
    sbom: SBOM, software: Software, metadata
) -> Optional[List[Relationship]]:
    """
<<<<<<< HEAD
    Establishes 'Uses' relationships between a given software entity and its dynamically
    linked ELF dependencies, based on resolved filesystem paths and SBOM entries.

    This function emulates the dynamic linker’s behavior:
    - If a dependency path contains '/', treat it as an absolute or relative path.
    - Otherwise, resolve it using a search path (RPATH, RUNPATH, and system defaults).
    - Uses SBOM's fs_tree (preferred), legacy installPath-based fallback,
      and heuristic matching for symlink-style relationships.

    Parameters:
        sbom (SBOM): The complete software bill of materials.
        software (Software): The software object whose dependencies are being resolved.
        metadata (dict): ELF metadata containing dependency information (e.g. 'elfDependencies').

    Returns:
        Optional[List[Relationship]]: A list of Relationship objects indicating usage,
                                      or None if metadata is incomplete.
=======
    Establish relationships between a software item and its dependencies.

    This function processes metadata to identify software dependencies and their
    corresponding relationships. It examines `metadata` for ELF dependencies,
    determines possible file paths for the dependencies, and searches the SBOM
    (Software Bill of Materials) for entries that match these dependencies.

    Args:
        sbom (SBOM): The software bill of materials, containing data about the available software.
        software (Software): The software entity for which relationships are being established.
        metadata: Metadata providing details about the software dependencies. Must contain
            the "elfDependencies" field to describe ELF-based dependencies.

    Returns:
        Optional[List[Relationship]]: A list of `Relationship` objects representing dependencies
        between the specified software and other software items in the SBOM. If the required
        fields in `metadata` are missing, `None` is returned.

    Raises:
        None

    Notes:
        - The function uses `metadata["elfDependencies"]` to locate dependencies described
          as ELF paths or filenames.
        - Relative paths in metadata are normalized and matched against installation paths
          of the candidate software entries.
        - Dependency file paths are cross-referenced with `sbom.software` entries to establish
          their relationships.
        - Returned `Relationship` objects are unique: no duplicates are added to the result list.

    Example:
        relationships = establish_relationships(sbom, software, metadata)
        if relationships:
            for relationship in relationships:
                print(f"{relationship.dependent_uuid} uses {relationship.dependency_uuid}")
>>>>>>> d238240d
    """
    if not has_required_fields(metadata):
        return None

    relationships: List[Relationship] = []
    dependent_uuid = software.UUID
    default_search_paths = generate_search_paths(software, metadata)
    logger.debug(f"[ELF][search] default paths: {[p.as_posix() for p in default_search_paths]}")

    for dep in metadata["elfDependencies"]:
        fpaths = []
        dep_path = posix_normpath(dep)
        fname = dep_path.name  # e.g., 'libfoo.so'

        # Case 1: Dependency has slash — treat as direct path
        if "/" in dep:
            if dep_path.is_absolute():
                fpaths = [dep_path.as_posix()]
            else:
                if isinstance(software.installPath, Iterable):
                    for ipath in software.installPath:
                        ipath_posix = posix_normpath(ipath)
                        combined = ipath_posix.parent.joinpath(dep_path)
                        fpaths.append(combined.as_posix())

        # Case 2: Bare filename — use runpaths and fallback paths
        else:
            fpaths = [p.joinpath(fname).as_posix() for p in default_search_paths]

        # Phase 1: fs_tree lookup
        matched_uuids = set()
        used_method = {}

        for path in fpaths:
            match = sbom.get_software_by_path(path)
            ok = bool(match and match.UUID != software.UUID)
            logger.debug(f"[ELF][fs_tree] {path} → {'UUID=' + match.UUID if ok else 'no match'}")
            if ok:
                matched_uuids.add(match.UUID)
                used_method[match.UUID] = "fs_tree"

        # Phase 2: Legacy installPath fallback
        if not matched_uuids:
            for item in sbom.software:
                has_name = isinstance(item.fileName, Iterable) and fname in (item.fileName or [])
                if not has_name:
                    continue
                for fp in fpaths:
                    if isinstance(item.installPath, Iterable) and fp in (item.installPath or []):
                        if item.UUID != software.UUID:
                            logger.debug(f"[ELF][legacy] {fname} in {fp} → UUID={item.UUID}")
                            matched_uuids.add(item.UUID)
                            used_method[item.UUID] = "legacy_installPath"

        # Phase 3: Symlink-aware heuristic
        # If path-based and legacy matching failed, fall back to checking:
        # - Same fileName as dependency
        # - Located in the same directory as any search path
        if not matched_uuids and fname:
            for item in sbom.software:
                has_name = isinstance(item.fileName, Iterable) and fname in (item.fileName or [])
                if not has_name or not isinstance(item.installPath, Iterable):
                    continue
                for ipath in item.installPath or []:
                    ip_dir = pathlib.PurePosixPath(ipath).parent
                    for fp in fpaths:
                        if pathlib.PurePosixPath(fp).parent == ip_dir:
                            if item.UUID != software.UUID:
                                logger.debug(
                                    f"[ELF][heuristic] {fname} via {ipath} ~ {fp} → UUID={item.UUID}"
                                )
                                matched_uuids.add(item.UUID)
                                used_method[item.UUID] = "heuristic"

        # Emit final relationships
        if matched_uuids:
            for dependency_uuid in matched_uuids:
                if dependency_uuid == software.UUID:
                    continue
                rel = Relationship(dependent_uuid, dependency_uuid, "Uses")
                if rel not in relationships:
                    relationships.append(rel)
                    method = used_method.get(dependency_uuid, "unknown")
                    logger.debug(
                        f"[ELF][final] {dependent_uuid} Uses {fname} → UUID={dependency_uuid} [{method}]"
                    )
        else:
            logger.debug(f"[ELF][final] {dependent_uuid} Uses {fname} → no match")

    logger.debug(f"[ELF][final] emitted {len(relationships)} relationships")
    return relationships


def generate_search_paths(sw: Software, md) -> List[pathlib.PurePosixPath]:
    """
<<<<<<< HEAD
    Combines resolved RPATH/RUNPATH paths with system default paths unless
    DF_1_NODEFLIB is set. This reflects ELF loader behavior for dependency resolution.
    """
    # Start with RPATH or RUNPATH entries, if any.
=======
    Generates a list of search paths for locating runtime libraries.

    This function constructs a list of search paths leveraging the `generate_runpaths`
    function, which generates runtime paths for the given software using PurePosixPath formatting. If the
    metadata specifies the `DF_1_NODEFLIB` flag in `elfDynamicFlags1`, it skips
    default library paths (`/lib`, `/lib64`, `/usr/lib`, `/usr/lib64`) to comply with
    the `-z nodeflib` linker option.

    Args:
        sw (Software): An object representing the software to generate search
            paths for.
        md: Metadata associated with the software, which may include dynamic
            flags (`elfDynamicFlags1`) to determine if default library paths should
            be excluded.

    Returns:
        List[pathlib.PurePosixPath]: A list of `PurePosixPath` objects representing
        the search paths for runtime library resolution. This includes paths from
        `generate_runpaths`, along with default library paths if `DF_1_NODEFLIB` is
        not set.

    Notes:
        - The `DT_RPATH` dynamic tag has been deprecated.
        - Default library paths are included only if the `-z nodeflib` linker option
          is not specified through the `DF_1_NODEFLIB` flag in `elfDynamicFlags1`.
    """
>>>>>>> d238240d
    # 1. Search using directories in DT_RPATH if present and no DT_RUNPATH exists (use of DT_RPATH is deprecated)
    # 2. Use LD_LIBRARY_PATH environment variable; ignore if suid/sgid binary (nothing to do, we don't have this information w/o running on a live system)
    # 3. Search using directories in DT_RUNPATH if present
    paths = generate_runpaths(sw, md)  # May include $ORIGIN etc., already substituted

    # Check for the DF_1_NODEFLIB dynamic flag: disables default library search
    # 4. From /etc/ld.so.cache (/var/run/ld.so.hints on FreeBSD) list of compiled candidate libraries previously found in augmented library path; if binary was linked with -z nodeflib linker option, libraries in default library paths are skipped
    # /etc/ld.so.conf can be used to add additional directories to defaults (e.g. /usr/local/lib or /opt/lib), but we don't necessarily have a way to gather this info
    # Search in default path /lib, then /usr/lib; skip if binary was linked with -z nodeflib option
    nodeflib = False
    if "elfDynamicFlags1" in md and "DF_1_NODEFLIB" in md["elfDynamicFlags1"]:
        nodeflib = md["elfDynamicFlags1"]["DF_1_NODEFLIB"]

    # If DF_1_NODEFLIB is not set, include default system paths
    if not nodeflib:
        defaults = ["/lib", "/lib64", "/usr/lib", "/usr/lib64"]
        logger.debug(f"[ELF][runpath] DF_1_NODEFLIB not set; adding defaults: {defaults}")
        paths.extend([pathlib.PurePosixPath(p) for p in defaults])

    # Ensure all entries are PurePosixPath objects (in case runpaths included strings)
    return [p if isinstance(p, pathlib.PurePosixPath) else pathlib.PurePosixPath(p) for p in paths]


def generate_runpaths(sw: Software, md) -> List[pathlib.PurePosixPath]:
    """
<<<<<<< HEAD
    Resolves ELF runpaths from metadata using $ORIGIN and other DST substitutions.
=======
    Generate a list of resolved runpaths based on the metadata from
    an ELF file and the provided software object.

    This function determines the appropriate runpath entries by analyzing
    DT_RPATH and DT_RUNPATH from ELF metadata (`md`) and substitutes
    dynamic string tokens (DSTs) to produce formatted paths.

    The logic follows these rules:
    1. If `elfRpath` is present in the metadata and `elfRunpath` is not,
       the function uses `elfRpath` as the source of runpaths. Note that
       the use of DT_RPATH is deprecated.
    2. If `elfRunpath` exists, it takes precedence and the function uses
       `elfRunpath` as the source of runpath.
    3. Paths are split using `:` as a separator, and empty path components
       are ignored.
    4. All paths perform DST substitution using the
       `substitute_all_dst()` function.

    Args:
        sw (Software): An object containing dependency and installation information, where
           the software path can be iterated on through all runpath entries.
        md: ELF metadata containing key-values such as `elfRpath`
            and `elfRunpath`.

    Returns:
        List[pathlib.PurePosixPath]: A list of finalized runpaths where
        all dynamic string tokens are resolved. Each path is represented
        as a `pathlib.PurePosixPath` object.

    Example:
        Suppose `md` contains ELF metadata with the following entries:
        ```
       >>>md = {
       >>>"elfRpath": ["/lib:/usr/lib"],
       >>>"elfRunpath": None,
        }
        [
            PurePosixPath('/lib'),
            PurePosixPath('/usr/lib')
        ]
        ```
        And `sw` enables substitution tokens such as `$LIB`.
        The function will return resolved paths by splitting `"/lib:/usr/lib"`
        and applying substitutions where `$LIB` is located.

    Notes:
        - If the ELF file specifies both `DT_RPATH` and `DT_RUNPATH`,
          `DT_RUNPATH` is given precedence.
    """

    # rpath and runpath are lists of strings (just in case an ELF file has several, though that is probably an invalid ELF file)
    rp_to_use = []
    rpath = None
    runpath = None
    if "elfRpath" in md and md["elfRpath"]:
        rpath = md["elfRpath"]
    if "elfRunpath" in md and md["elfRunpath"]:
        runpath = md["elfRunpath"]
>>>>>>> d238240d

    According to the ELF specification:
    - If DT_RUNPATH is present, it takes precedence—even if empty.
    - If DT_RUNPATH is missing or empty (no usable entries), fall back to DT_RPATH.
    - Each entry may contain DST tokens ($ORIGIN, $LIB, etc.) that must be expanded.
    """
    runpaths = []

    rpath = md.get("elfRpath") or []
    runpath = md.get("elfRunpath") if "elfRunpath" in md else None

    # According to ELF spec, presence of DT_RUNPATH disables DT_RPATH
    if runpath is not None:
        # RUNPATH exists: use it only if it contains usable entries
        if any(p.strip() for p in runpath):
            runpaths = runpath
        else:
            runpaths = []  # DT_RUNPATH exists but is empty: skip RPATH
    else:
        runpaths = rpath  # DT_RUNPATH missing entirely, fallback to RPATH

    results = []
    for rp in runpaths:
        for p in rp.split(":"):
            if p.strip():
                results.extend(substitute_all_dst(sw, md, p))

    logger.debug(f"[ELF][runpath] expanded: {results}")
    return [pathlib.PurePosixPath(r) for r in results]


def replace_dst(origstr, dvar, newval) -> str:
    """
    Replaces placeholders in a string with a new value.

    This function replaces occurrences of `$dvar` and `${dvar}` in the input
    string `origstr` with the value specified by `newval`.

     Args:
         origstr (str): The original string.
         dvar (str): The variable name to look for in origstr.
         newval (str): The value to replace occurrences of dvar with.

     Returns:
         str: A new string with all occurrences of `$dvar` and `${dvar}` replaced
         by `newval`.

     Typical Usage Example:
         >>> origstr = "The variable $name and ${name} are placeholders."
         >>> replace_dst(origstr, "name", "Alice")
         'The variable Alice and Alice are placeholders.'

    Raises:
         None

    """
    return origstr.replace("$" + dvar, newval).replace("${" + dvar + "}", newval)


def substitute_all_dst(sw: Software, md, path) -> List[pathlib.PurePosixPath]:
    """
<<<<<<< HEAD
    Expands dynamic string tokens (DSTs) in ELF search paths like $ORIGIN, $LIB, $PLATFORM.

    Background and References:
    --------------------------
    The dynamic linker (`ld.so`) performs these substitutions for several contexts:
        - Environment variables: LD_LIBRARY_PATH, LD_PRELOAD, and LD_AUDIT
        - Dynamic section tags: DT_NEEDED, DT_RPATH, DT_RUNPATH, DT_AUDIT, and DT_DEPAUDIT
        - Arguments to ld.so: --audit, --library-path, and --preload
        - Filename arguments to dlopen() and dlmopen()

    More details:
        See the “Dynamic string tokens” section of:
        https://man7.org/linux/man-pages/man8/ld.so.8.html

    Token behavior summary:
        $ORIGIN / ${ORIGIN}:
            Replaced with the absolute directory containing the program or shared object
            (with symlinks resolved and no ../ or ./ components).
            For SUID/SGID binaries, the resolved path must lie in a trusted directory.
            References:
              - glibc: elf/dl-load.c#L356-L357
              - glibc: elf/dl-load.c#L297-L316

        $LIB / ${LIB}:
            Expands to either "lib" or "lib64" depending on architecture
            (e.g. x86-64 → lib64, x86-32 → lib).

        $PLATFORM / ${PLATFORM}:
            Expands to the CPU type string (e.g. "x86_64").
            On some architectures this comes from AT_PLATFORM in the auxiliary vector.
            Implementing full substitution would require target-specific enumeration
            of possible platform values (from glibc or musl sources), which is nontrivial
            and rarely used — similar to hardware capability (hwcaps) subfolder searching.
            For now, such paths are discarded if unresolved.

    If no DSTs are present, the original path is returned unchanged.

    Parameters:
        sw (Software): The software object (used for $ORIGIN resolution).
        md (dict): ELF metadata.
        path (str): The raw path string to process.

    Returns:
        List[pathlib.PurePosixPath]: All normalized, substituted search paths.
    """
=======
    Substitute dynamic string tokens in a file path with appropriate values.

    This function processes a given file path and substitutes dynamic string tokens
    (e.g., `$ORIGIN`, `$LIB`, `${ORIGIN}`, `${LIB}`) with corresponding values derived
    from the `Software` object `sw` and predefined substitutions (e.g., "lib", "lib64").
    The resulting normalized paths are returned as a list of `pathlib.PurePosixPath` objects.

    Args:
        sw (Software): An object containing dependency and installation information, where
           `sw.installPath` can be an iterable of installation paths.
        md: Metadata that may be used to process the path
        path: The file path containing dynamic linker placeholders.

    Returns:
        List[pathlib.PurePosixPath]: A list of normalized paths with substitutions applied.
        If `$PLATFORM` or `${PLATFORM}` placeholders are found in the input path, an empty list
        is returned, as no substitution is currently implemented for the `PLATFORM` placeholder.

    Raises:
        ValueError: May be raised internally if any errors occur during path manipulation
        (e.g., invalid path operations or substitutions).

    Notes:
        - If `$ORIGIN` or `${ORIGIN}` placeholders are present, the substitution uses the
          parent directory of each path in `sw.installPath`.
        - If `$LIB` or `${LIB}` placeholders are present, the substitution uses "lib" and "lib64".
          This results in branching paths when combined with `$ORIGIN`.
        - `$PLATFORM` or `${PLATFORM}` placeholders are currently unhandled, and thus result in an empty
          returned list.
        - The resulting paths undergo normalization via `posix_normpath`.

    Example:
        >>> sw = Software(installPath=["/usr/bin/app", "/opt/tools"])
        >>> path = "/usr/lib/$ORIGIN/lib/$LIB"
        >>> substitute_all_dst(sw, md, path)
        [
            PurePosixPath('/usr/lib/usr/bin/lib/lib'),
                PurePosixPath('/usr/lib/usr/bin/lib64'),
            PurePosixPath('/usr/lib/opt/lib/lib'),
            PurePosixPath('/usr/lib/opt/lib/lib64'),
        ]
    """
    # substitute any dynamic string tokens found; may result in multiple strings if different variants are possible
    # replace $ORIGIN, ${ORIGIN}, $LIB, ${LIB}, $PLATFORM, ${PLATFORM} tokens
    # places the dynamic linker does this expansion are:
    # - environment vars: LD_LIBRARY_PATH, LD_PRELOAD, and LD_AUDIT
    # - dynamic section tags: DT_NEEDED, DT_RPATH, DT_RUNPATH, DT_AUDIT, and DT_DEPAUDIT
    # - arguments to ld.so: --audit, --library-path, and --preload
    # - the filename arguments to dlopen and dlmopen
    # more details in the `Dynamic string tokens` section of https://man7.org/linux/man-pages/man8/ld.so.8.html
>>>>>>> d238240d
    pathlist: List[pathlib.PurePosixPath] = []

    has_origin = "$ORIGIN" in path or "${ORIGIN}" in path
    has_lib = "$LIB" in path or "${LIB}" in path
    has_platform = "$PLATFORM" in path or "${PLATFORM}" in path

    # ----------------------
    # ORIGIN token expansion
    # ----------------------
    if has_origin and isinstance(sw.installPath, Iterable):
        for ipath in sw.installPath:
            origin = pathlib.PurePosixPath(ipath).parent.as_posix()
            pathlist.append(pathlib.PurePosixPath(replace_dst(path, "ORIGIN", origin)))

    # ------------------
    # LIB token expansion
    # ------------------
    if has_lib:
        if not pathlist:
            # No ORIGIN was expanded; use original path
            pathlist.append(pathlib.PurePosixPath(path))
        pathlist = [
            newp
            for p in pathlist
            for newp in (
                pathlib.PurePosixPath(replace_dst(p, "LIB", "lib")),
                pathlib.PurePosixPath(replace_dst(p, "LIB", "lib64")),
            )
        ]

    # ----------------------
    # PLATFORM not supported
    # ----------------------
    if has_platform:
        # No way to resolve this reliably (varies by CPU/platform).
        # Returning empty disables unresolved PLATFORM paths.
        return []

    # -------------------------
    # No DSTs? Use original path
    # -------------------------
    if not (has_origin or has_lib or has_platform) and not pathlist:
        pathlist.append(pathlib.PurePosixPath(path))

    # -------------------------
    # Normalize all paths
    # -------------------------
    return [posix_normpath(p.as_posix()) for p in pathlist]<|MERGE_RESOLUTION|>--- conflicted
+++ resolved
@@ -61,25 +61,6 @@
     sbom: SBOM, software: Software, metadata
 ) -> Optional[List[Relationship]]:
     """
-<<<<<<< HEAD
-    Establishes 'Uses' relationships between a given software entity and its dynamically
-    linked ELF dependencies, based on resolved filesystem paths and SBOM entries.
-
-    This function emulates the dynamic linker’s behavior:
-    - If a dependency path contains '/', treat it as an absolute or relative path.
-    - Otherwise, resolve it using a search path (RPATH, RUNPATH, and system defaults).
-    - Uses SBOM's fs_tree (preferred), legacy installPath-based fallback,
-      and heuristic matching for symlink-style relationships.
-
-    Parameters:
-        sbom (SBOM): The complete software bill of materials.
-        software (Software): The software object whose dependencies are being resolved.
-        metadata (dict): ELF metadata containing dependency information (e.g. 'elfDependencies').
-
-    Returns:
-        Optional[List[Relationship]]: A list of Relationship objects indicating usage,
-                                      or None if metadata is incomplete.
-=======
     Establish relationships between a software item and its dependencies.
 
     This function processes metadata to identify software dependencies and their
@@ -115,7 +96,6 @@
         if relationships:
             for relationship in relationships:
                 print(f"{relationship.dependent_uuid} uses {relationship.dependency_uuid}")
->>>>>>> d238240d
     """
     if not has_required_fields(metadata):
         return None
@@ -211,12 +191,6 @@
 
 def generate_search_paths(sw: Software, md) -> List[pathlib.PurePosixPath]:
     """
-<<<<<<< HEAD
-    Combines resolved RPATH/RUNPATH paths with system default paths unless
-    DF_1_NODEFLIB is set. This reflects ELF loader behavior for dependency resolution.
-    """
-    # Start with RPATH or RUNPATH entries, if any.
-=======
     Generates a list of search paths for locating runtime libraries.
 
     This function constructs a list of search paths leveraging the `generate_runpaths`
@@ -243,7 +217,6 @@
         - Default library paths are included only if the `-z nodeflib` linker option
           is not specified through the `DF_1_NODEFLIB` flag in `elfDynamicFlags1`.
     """
->>>>>>> d238240d
     # 1. Search using directories in DT_RPATH if present and no DT_RUNPATH exists (use of DT_RPATH is deprecated)
     # 2. Use LD_LIBRARY_PATH environment variable; ignore if suid/sgid binary (nothing to do, we don't have this information w/o running on a live system)
     # 3. Search using directories in DT_RUNPATH if present
@@ -269,9 +242,6 @@
 
 def generate_runpaths(sw: Software, md) -> List[pathlib.PurePosixPath]:
     """
-<<<<<<< HEAD
-    Resolves ELF runpaths from metadata using $ORIGIN and other DST substitutions.
-=======
     Generate a list of resolved runpaths based on the metadata from
     an ELF file and the provided software object.
 
@@ -330,7 +300,6 @@
         rpath = md["elfRpath"]
     if "elfRunpath" in md and md["elfRunpath"]:
         runpath = md["elfRunpath"]
->>>>>>> d238240d
 
     According to the ELF specification:
     - If DT_RUNPATH is present, it takes precedence—even if empty.
@@ -392,7 +361,6 @@
 
 def substitute_all_dst(sw: Software, md, path) -> List[pathlib.PurePosixPath]:
     """
-<<<<<<< HEAD
     Expands dynamic string tokens (DSTs) in ELF search paths like $ORIGIN, $LIB, $PLATFORM.
 
     Background and References:
@@ -438,58 +406,6 @@
     Returns:
         List[pathlib.PurePosixPath]: All normalized, substituted search paths.
     """
-=======
-    Substitute dynamic string tokens in a file path with appropriate values.
-
-    This function processes a given file path and substitutes dynamic string tokens
-    (e.g., `$ORIGIN`, `$LIB`, `${ORIGIN}`, `${LIB}`) with corresponding values derived
-    from the `Software` object `sw` and predefined substitutions (e.g., "lib", "lib64").
-    The resulting normalized paths are returned as a list of `pathlib.PurePosixPath` objects.
-
-    Args:
-        sw (Software): An object containing dependency and installation information, where
-           `sw.installPath` can be an iterable of installation paths.
-        md: Metadata that may be used to process the path
-        path: The file path containing dynamic linker placeholders.
-
-    Returns:
-        List[pathlib.PurePosixPath]: A list of normalized paths with substitutions applied.
-        If `$PLATFORM` or `${PLATFORM}` placeholders are found in the input path, an empty list
-        is returned, as no substitution is currently implemented for the `PLATFORM` placeholder.
-
-    Raises:
-        ValueError: May be raised internally if any errors occur during path manipulation
-        (e.g., invalid path operations or substitutions).
-
-    Notes:
-        - If `$ORIGIN` or `${ORIGIN}` placeholders are present, the substitution uses the
-          parent directory of each path in `sw.installPath`.
-        - If `$LIB` or `${LIB}` placeholders are present, the substitution uses "lib" and "lib64".
-          This results in branching paths when combined with `$ORIGIN`.
-        - `$PLATFORM` or `${PLATFORM}` placeholders are currently unhandled, and thus result in an empty
-          returned list.
-        - The resulting paths undergo normalization via `posix_normpath`.
-
-    Example:
-        >>> sw = Software(installPath=["/usr/bin/app", "/opt/tools"])
-        >>> path = "/usr/lib/$ORIGIN/lib/$LIB"
-        >>> substitute_all_dst(sw, md, path)
-        [
-            PurePosixPath('/usr/lib/usr/bin/lib/lib'),
-                PurePosixPath('/usr/lib/usr/bin/lib64'),
-            PurePosixPath('/usr/lib/opt/lib/lib'),
-            PurePosixPath('/usr/lib/opt/lib/lib64'),
-        ]
-    """
-    # substitute any dynamic string tokens found; may result in multiple strings if different variants are possible
-    # replace $ORIGIN, ${ORIGIN}, $LIB, ${LIB}, $PLATFORM, ${PLATFORM} tokens
-    # places the dynamic linker does this expansion are:
-    # - environment vars: LD_LIBRARY_PATH, LD_PRELOAD, and LD_AUDIT
-    # - dynamic section tags: DT_NEEDED, DT_RPATH, DT_RUNPATH, DT_AUDIT, and DT_DEPAUDIT
-    # - arguments to ld.so: --audit, --library-path, and --preload
-    # - the filename arguments to dlopen and dlmopen
-    # more details in the `Dynamic string tokens` section of https://man7.org/linux/man-pages/man8/ld.so.8.html
->>>>>>> d238240d
     pathlist: List[pathlib.PurePosixPath] = []
 
     has_origin = "$ORIGIN" in path or "${ORIGIN}" in path
