import pathlib
from collections.abc import Iterable
from typing import List, Optional

from loguru import logger

import surfactant.plugin
from surfactant.sbomtypes import SBOM, Relationship, Software
from surfactant.utils.paths import normalize_path
from surfactant.relationships._internal.windows_utils import find_installed_software


<<<<<<< HEAD
=======
def has_required_fields(metadata) -> bool:
    """
    Check whether the metadata includes .NET assembly references.
    """
    return "dotnetAssemblyRef" in metadata


>>>>>>> ecf2573b
def has_required_fields(metadata) -> bool:
    """
    Check whether the metadata includes .NET assembly references.
    """
    return "dotnetAssemblyRef" in metadata


<<<<<<< HEAD
=======
from surfactant.relationships._internal.windows_utils import find_installed_software


def has_required_fields(metadata) -> bool:
    """
    Check whether the metadata includes .NET assembly references.
    """
    return "dotnetAssemblyRef" in metadata or "dotnetImplMap" in metadata


>>>>>>> ecf2573b
@surfactant.plugin.hookimpl
def establish_relationships(
    sbom: SBOM, software: Software, metadata
) -> Optional[List[Relationship]]:
    """
    SurfActant plugin: Establish 'Uses' relationships for .NET assembly dependencies.

    Implements a 3-phase resolution strategy:
      1. Primary: Exact path match using sbom.get_software_by_path() (fs_tree)
      2. Secondary: Legacy match using installPath + fileName
      3. Tertiary: Heuristic fallback using fileName and shared parent directories

    Also supports:
    - Resolving unmanaged native libraries via dotnetImplMap
    - Honor .NET app.config probing and codeBase href paths
    - Filter matches using version and culture info

    Args:
        sbom (SBOM): The current SBOM graph.
        software (Software): The importing software.
        metadata (dict): Parsed metadata for .NET imports.

    Returns:
        Optional[List[Relationship]]: A list of relationships (or None).
    """
    if not has_required_fields(metadata):
        logger.debug(f"[.NET] Skipping: No usable .NET metadata for {software.UUID}")
        return None

    relationships: List[Relationship] = []
    dependent_uuid = software.UUID

    # --- Handle unmanaged libraries from dotnetImplMap ---
    if "dotnetImplMap" in metadata:
        for entry in metadata["dotnetImplMap"]:
            ref = entry.get("Name")
            if not ref:
                continue

            logger.debug(f"[.NET] Resolving unmanaged import: {ref}")
            combinations = [ref]
            if not (ref.endswith(".dll") or ref.endswith(".exe")):
                combinations.append(f"{ref}.dll")
            combinations.extend(
                [f"{ref}.so", f"lib{ref}.so", f"{ref}.dylib", f"lib{ref}.dylib", f"lib{ref}"]
            )

            probedirs = []
            if isinstance(software.installPath, Iterable):
                for ip in software.installPath:
                    probedirs.append(pathlib.PureWindowsPath(ip).parent.as_posix())

            for match in find_installed_software(sbom, probedirs, combinations):
                if match.UUID != dependent_uuid:
                    logger.debug(f"[.NET] Unmanaged DLL resolved: {ref} → {match.UUID}")
                    relationships.append(Relationship(dependent_uuid, match.UUID, "Uses"))

    # --- Extract appConfig metadata ---
    probing_paths = []
    dependent_assemblies = []
    if "appConfigFile" in metadata:
        cfg = metadata["appConfigFile"]
        if "runtime" in cfg:
            rt = cfg["runtime"]
            if "assemblyBinding" in rt:
                ab = rt["assemblyBinding"]
                dependent_assemblies = ab.get("dependentAssembly", [])
                probing = ab.get("probing", {})
                if "privatePath" in probing:
                    for path in probing["privatePath"].split(";"):
                        probing_paths.append(pathlib.PureWindowsPath(path).as_posix())

    imports = metadata.get("dotnetAssemblyRef", [])
    logger.debug(f"[.NET] {software.UUID} importing {len(imports)} assemblies")

    for asmRef in imports:
        refName = asmRef.get("Name")
        refVersion = asmRef.get("Version")
        refCulture = asmRef.get("Culture")
        if not refName:
            continue

        logger.debug(
            f"[.NET] Resolving assembly: {refName} (version={refVersion}, culture={refCulture})"
        )
        fname_variants = [refName]
        if not (refName.endswith(".dll") or refName.endswith(".exe")):
            fname_variants.append(f"{refName}.dll")

        # --- Check codeBase hrefs first ---
        for dep in dependent_assemblies:
            href = dep.get("codeBase", {}).get("href")
            if href and not href.startswith("http") and not href.startswith("file://"):
                for ip in software.installPath or []:
                    cb_path = normalize_path(pathlib.PurePath(ip).parent, href)
                    match = sbom.get_software_by_path(cb_path)
                    if match and match.UUID != dependent_uuid:
                        logger.debug(f"[.NET][codeBase] Matched {href} → {match.UUID}")
                        relationships.append(Relationship(dependent_uuid, match.UUID, "Uses"))

        # --- Build probing dirs (installPath + privatePath) ---
        probedirs = []
        if isinstance(software.installPath, Iterable):
            for ip in software.installPath:
                base = pathlib.PurePath(ip).parent
                probedirs.append(base.as_posix())
                probedirs.extend([normalize_path(base, p) for p in probing_paths])

        matched_uuids = set()
        used_method = {}

        def is_valid_match(sw: Software, refVersion=refVersion, refCulture=refCulture) -> bool:
            if sw.UUID == dependent_uuid:
                return False
            for md in sw.metadata or []:
                asm = md.get("dotnetAssembly")
                if asm:
                    sw_version = asm.get("Version")
                    sw_culture = asm.get("Culture")
                    if refVersion and sw_version and sw_version != refVersion:
                        logger.debug(
                            f"[.NET] Skipping {sw.UUID}: version {sw_version} ≠ {refVersion}"
                        )
                        return False
                    if refCulture and sw_culture and sw_culture != refCulture:
                        logger.debug(
                            f"[.NET] Skipping {sw.UUID}: culture {sw_culture} ≠ {refCulture}"
                        )
                        return False
            return True

        # Phase 1: fs_tree lookup
        for probe_dir in probedirs:
            for fname in fname_variants:
                path = normalize_path(probe_dir, fname)
                match = sbom.get_software_by_path(path)
                if match and is_valid_match(match):
                    logger.debug(f"[.NET][fs_tree] {path} → {match.UUID}")
                    matched_uuids.add(match.UUID)
                    used_method[match.UUID] = "fs_tree"

        # Phase 2: Legacy installPath + fileName
        if not matched_uuids:
            for sw in sbom.software:
                if not is_valid_match(sw):
                    continue
                if isinstance(sw.fileName, Iterable) and any(
                    fn in sw.fileName for fn in fname_variants
                ):
                    if isinstance(sw.installPath, Iterable):
                        for ip in sw.installPath:
                            if any(ip.endswith(fn) for fn in fname_variants):
                                logger.debug(f"[.NET][legacy] Matched {refName} in {ip}")
                                matched_uuids.add(sw.UUID)
                                used_method[sw.UUID] = "legacy_installPath"

        # Phase 3: Heuristic matching by shared directory
        if not matched_uuids:
            for sw in sbom.software:
                if not is_valid_match(sw):
                    continue
                if isinstance(sw.fileName, Iterable) and any(
                    fn in sw.fileName for fn in fname_variants
                ):
                    if isinstance(sw.installPath, Iterable):
                        for sw_path in sw.installPath:
                            sw_dir = pathlib.PurePath(sw_path).parent
                            for refdir in probedirs:
                                if sw_dir == pathlib.PurePath(refdir):
                                    logger.debug(
                                        f"[.NET][heuristic] {refName} matched via {sw_path}"
                                    )
                                    matched_uuids.add(sw.UUID)
                                    used_method[sw.UUID] = "heuristic"

        for uuid in matched_uuids:
            rel = Relationship(dependent_uuid, uuid, "Uses")
            if rel not in relationships:
                logger.debug(
                    f"[.NET] Final relationship: {dependent_uuid} → {uuid} [{used_method[uuid]}]"
                )
                relationships.append(rel)

        if not matched_uuids:
            logger.debug(f"[.NET] No match found for {refName}")

    return relationships<|MERGE_RESOLUTION|>--- conflicted
+++ resolved
@@ -10,8 +10,6 @@
 from surfactant.relationships._internal.windows_utils import find_installed_software
 
 
-<<<<<<< HEAD
-=======
 def has_required_fields(metadata) -> bool:
     """
     Check whether the metadata includes .NET assembly references.
@@ -19,27 +17,6 @@
     return "dotnetAssemblyRef" in metadata
 
 
->>>>>>> ecf2573b
-def has_required_fields(metadata) -> bool:
-    """
-    Check whether the metadata includes .NET assembly references.
-    """
-    return "dotnetAssemblyRef" in metadata
-
-
-<<<<<<< HEAD
-=======
-from surfactant.relationships._internal.windows_utils import find_installed_software
-
-
-def has_required_fields(metadata) -> bool:
-    """
-    Check whether the metadata includes .NET assembly references.
-    """
-    return "dotnetAssemblyRef" in metadata or "dotnetImplMap" in metadata
-
-
->>>>>>> ecf2573b
 @surfactant.plugin.hookimpl
 def establish_relationships(
     sbom: SBOM, software: Software, metadata
