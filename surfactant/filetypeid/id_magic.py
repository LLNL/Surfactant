--- conflicted
+++ resolved
@@ -247,16 +247,7 @@
             # https://rpm-software-management.github.io/rpm/manual/
             if magic_bytes[:4] == b"\xed\xab\xee\xdb":
                 filetype_matches.append("RPM Package")
-
-<<<<<<< HEAD
-            # rpm:
-            # https://rpm-software-management.github.io/rpm/manual/
-            if magic_bytes[:4] == b"\xed\xab\xee\xdb":
-                return "RPM Package"
-
-            return None
-=======
->>>>>>> 92e368fb
+                
     except FileNotFoundError:
         return None
 
