# Copyright 2023 Lawrence Livermore National Security, LLC
# See the top-level LICENSE file for details.
#
# SPDX-License-Identifier: MIT
from __future__ import annotations

import json
import uuid as uuid_module
from dataclasses import asdict, dataclass, field, fields
from typing import Dict, List, Optional, Set

import networkx as nx
from dataclasses_json import config, dataclass_json
from loguru import logger

from ._analysisdata import AnalysisData
from ._file import File
from ._hardware import Hardware
from ._observation import Observation
from ._provenance import SoftwareProvenance
from ._relationship import Relationship, StarRelationship
from ._software import Software, SoftwareComponent
from ._system import System

INTERNAL_FIELDS = {"software_lookup_by_sha256"}


def recover_serializers(cls):
    """
    After dataclass_json has bound its own to_dict/to_json,
    restore any _to_dict/_to_json overrides.
    """
    if hasattr(cls, "to_dict_override"):
        cls.to_dict = cls.to_dict_override
    if hasattr(cls, "to_json_override"):
        cls.to_json = cls.to_json_override
    return cls


@recover_serializers
@dataclass_json
@dataclass
class SBOM:
    # pylint: disable=R0902
    systems: List[System] = field(default_factory=list)
    hardware: List[Hardware] = field(default_factory=list)
    software: List[Software] = field(default_factory=list)
    # relationships: Set[Relationship] = field(default_factory=set)  # (removed relationships field. Graph is now the single source of truth)
    _loaded_relationships: List[Relationship] = (
        field(  # this metadata will capture the old array on load (but won’t re-emit it)
            default_factory=list,
            metadata=config(field_name="relationships", exclude=lambda _: True),
        )
    )
    analysisData: List[AnalysisData] = field(default_factory=list)
    observations: List[Observation] = field(default_factory=list)
    starRelationships: Set[StarRelationship] = field(default_factory=set)
    software_lookup_by_sha256: Dict = field(default_factory=dict)
    graph: nx.DiGraph = field(
        init=False,
        repr=False,
        # metadata=config(exclude=lambda _: True),  # internal graph; excluded from JSON
        metadata=config(exclude=lambda _: True),
    )  # Add a NetworkX directed graph for quick traversal/query

    def __post_init__(self):
<<<<<<< HEAD
        # If called like SBOM(raw_dict), raw_dict will be in .systems
        if isinstance(self.systems, dict) and not self.hardware and not self.software:
            raw = self.systems

            # zero out every container
=======
        # If this SBOM was called with a single raw‐dict arg (e.g. SBOM({...})),
        # rebuild every sub‐list from that dict rather than using schema().load()
        if isinstance(self.systems, dict) and not self.hardware and not self.software:
            raw = self.systems  # the dict the user passed in

            # Clear out all fields
>>>>>>> 9fe4793f
            self.systems = []
            self.hardware = []
            self.software = []
            self.analysisData = []
            self.observations = []
            self._loaded_relationships = []
            self.starRelationships = set()

<<<<<<< HEAD
            # prepare valid field-name sets
            SYSTEM_FIELDS        = {f.name for f in fields(System)}
            HARDWARE_FIELDS      = {f.name for f in fields(Hardware)}
            SOFTWARE_FIELDS      = {f.name for f in fields(Software)}
            REL_FIELDS           = {f.name for f in fields(Relationship)}
            AD_FIELDS            = {f.name for f in fields(AnalysisData)}
            OBS_FIELDS           = {f.name for f in fields(Observation)}
            STAR_FIELDS          = {f.name for f in fields(StarRelationship)}

            # rehydrate systems
=======
            # Import types for manual construction
            from surfactant.sbomtypes import (
                AnalysisData,
                Hardware,
                Observation,
                Relationship,
                Software,
                StarRelationship,
                System,
            )

            # Rehydrate systems
>>>>>>> 9fe4793f
            for sys_data in raw.get("systems", []):
                clean = {k: v for k, v in sys_data.items() if k in SYSTEM_FIELDS}
                self.systems.append(System(**clean))

            # rehydrate hardware
            for hw_data in raw.get("hardware", []):
                clean = {k: v for k, v in hw_data.items() if k in HARDWARE_FIELDS}
                self.hardware.append(Hardware(**clean))

            # rehydrate software
            for sw_data in raw.get("software", []):
                clean = {k: v for k, v in sw_data.items() if k in SOFTWARE_FIELDS}
                self.software.append(Software(**clean))

            # rehydrate relationships into the loader list
            for rel_data in raw.get("relationships", []):
                clean = {k: v for k, v in rel_data.items() if k in REL_FIELDS}
                self._loaded_relationships.append(Relationship(**clean))

            # rehydrate analysisData
            for ad_data in raw.get("analysisData", []):
                clean = {k: v for k, v in ad_data.items() if k in AD_FIELDS}
                self.analysisData.append(AnalysisData(**clean))

            # rehydrate observations
            for obs_data in raw.get("observations", []):
                clean = {k: v for k, v in obs_data.items() if k in OBS_FIELDS}
                self.observations.append(Observation(**clean))

            # rehydrate starRelationships
            for sr_data in raw.get("starRelationships", []):
                clean = {k: v for k, v in sr_data.items() if k in STAR_FIELDS}
                self.starRelationships.add(StarRelationship(**clean))

        # Strip out internal-only fields so dataclass logic and JSON serializers ignore them
        # pylint: disable=access-member-before-definition
        self.__dataclass_fields__ = {
            k: v for k, v in self.__dataclass_fields__.items() if k not in INTERNAL_FIELDS
        }

        # Build the NetworkX graph from systems/software and loaded relationships
        self.build_graph()

    def build_graph(self) -> None:
        """Rebuild the directed graph from systems, software, and any loaded relationships."""
        self.graph = nx.DiGraph()
        for sys in self.systems:
            self.graph.add_node(sys.UUID, type="System")
        for sw in self.software:
            self.graph.add_node(sw.UUID, type="Software")
        # rehydrate edges from loaded JSON (if any)
        for rel in self._loaded_relationships:
            self.graph.add_edge(rel.xUUID, rel.yUUID, relationship=rel.relationship)

    def add_relationship(self, rel: Relationship) -> None:
        # graph is now canonical
        self.graph.add_edge(rel.xUUID, rel.yUUID, relationship=rel.relationship)

    def create_relationship(self, xUUID: str, yUUID: str, relationship: str) -> Relationship:
        rel = Relationship(xUUID, yUUID, relationship)

        # Also add the edge into the NetworkX graph
        if not self.graph.has_node(xUUID):
            self.graph.add_node(xUUID, type="Unknown")
        if not self.graph.has_node(yUUID):
            self.graph.add_node(yUUID, type="Unknown")
        self.graph.add_edge(xUUID, yUUID, relationship=relationship)

        # Return a relationship object for compatibility
        return rel

    def find_relationship_object(self, r: Relationship) -> bool:
        # If there’s no edge from xUUID → yUUID, fail fast
        if not self.graph.has_edge(r.xUUID, r.yUUID):
            return False

        # Compare stored relationship type in a case-insensitive way
        stored = self.graph.edges[r.xUUID, r.yUUID].get("relationship", "")
        return stored.upper() == r.relationship.upper()

    def find_relationship(self, xUUID: str, yUUID: str, relationship: str) -> bool:
        if not self.graph.has_edge(xUUID, yUUID):
            return False
        return self.graph.edges[xUUID, yUUID]["relationship"].upper() == relationship.upper()

    def has_relationship(
        self,
        xUUID: Optional[str] = None,
        yUUID: Optional[str] = None,
        relationship: Optional[str] = None,
    ) -> bool:
        for u, v, attrs in self.graph.edges(data=True):
            # We iterate until we find a relationship that meets all the conditions
            if xUUID and u != xUUID:
                continue
            if yUUID and v != yUUID:
                continue
            if relationship and attrs["relationship"].upper() != relationship.upper():
                continue
            return True
        return False

    def find_software(self, sha256: Optional[str]) -> Optional[Software]:
        if sha256 in self.software_lookup_by_sha256:
            return self.software_lookup_by_sha256[sha256]
        return None

    def add_software(self, sw: Software) -> None:
        if sw.sha256 is not None:
            self.software_lookup_by_sha256[sw.sha256] = sw
        self.software.append(sw)

        # Add a node for the new software
        if not self.graph.has_node(sw.UUID):
            self.graph.add_node(sw.UUID, type="Software")

    def add_software_entries(
        self, entries: Optional[List[Software]], parent_entry: Optional[Software] = None
    ):
        """Add software entries to the SBOM, merging into existing entries as needed.

        Args:
            entries (Optional[List[Software]]): A list of Software entries to add to the SBOM.
            parent_entry (Optional[Software]): An optional parent software entry to add "Contains" relationships to.
        """
        if not entries:
            return
        # if a software entry already exists with a matching file hash, augment the info in the existing entry
        for e in entries:
            existing_sw = self.find_software(e.sha256)
            if existing_sw and Software.check_for_hash_collision(existing_sw, e):
                logger.warning(
                    f"Hash collision between {existing_sw.name} and {e.name}; unexpected results may occur"
                )
            if not existing_sw:
                self.add_software(e)
            else:
                existing_uuid, entry_uuid = existing_sw.merge(e)
                # go through relationships and see if any need existing entries updated for the replaced uuid (e.g. merging SBOMs).
                # Rewire any graph edges from entry_uuid → existing_uuid.
                if hasattr(self, "graph") and self.graph.has_node(entry_uuid):
                    # 1) Redirect incoming edges (pred → entry_uuid) to (pred → existing_uuid)
                    for pred, _, attrs in list(self.graph.in_edges(entry_uuid, data=True)):
                        self.graph.add_edge(pred, existing_uuid, **attrs)
                    # 2) Redirect outgoing edges (entry_uuid → succ) to (existing_uuid → succ)
                    for _, succ, attrs in list(self.graph.out_edges(entry_uuid, data=True)):
                        self.graph.add_edge(existing_uuid, succ, **attrs)
                    # 3) Remove the old node
                    self.graph.remove_node(entry_uuid)

            # if a parent/container was specified for the file, add the new entry as a "Contains" relationship
            if parent_entry:
                parent_uuid = parent_entry.UUID
                child_uuid = existing_uuid if existing_sw else e.UUID
                # avoid duplicate relationships if the software entry already existed
                if not existing_sw or not self.find_relationship(
                    parent_uuid, child_uuid, "Contains"
                ):
                    self.create_relationship(parent_uuid, child_uuid, "Contains")
            # TODO a pass later on to check for and remove duplicate relationships should be added just in case

    # pylint: disable=too-many-arguments
    def create_software(
        self,
        *,  # all arguments are keyword-only
        name: Optional[str] = None,
        size: Optional[int] = None,
        sha1: Optional[str] = None,
        sha256: Optional[str] = None,
        md5: Optional[str] = None,
        fileName: Optional[List[str]] = None,
        installPath: Optional[List[str]] = None,
        containerPath: Optional[List[str]] = None,
        captureTime: Optional[int] = None,
        version: Optional[str] = None,
        vendor: Optional[List[str]] = None,
        description: Optional[str] = None,
        relationshipAssertion: Optional[str] = None,
        comments: Optional[str] = None,
        metadata: Optional[List[object]] = None,
        supplementaryFiles: Optional[List[File]] = None,
        provenance: Optional[List[SoftwareProvenance]] = None,
        recordedInstitution: Optional[str] = None,
        components: Optional[List[SoftwareComponent]] = None,
    ) -> Software:
        sw = Software(
            name=name,
            size=size,
            sha1=sha1,
            sha256=sha256,
            md5=md5,
            fileName=fileName,
            installPath=installPath,
            containerPath=containerPath,
            captureTime=captureTime,
            version=version,
            vendor=vendor,
            description=description,
            relationshipAssertion=relationshipAssertion,
            comments=comments,
            metadata=metadata,
            supplementaryFiles=supplementaryFiles,
            provenance=provenance,
            recordedInstitution=recordedInstitution,
            components=components,
        )
        self.software_lookup_by_sha256[sw.sha256] = sw
        self.software.append(sw)
        return sw

    def merge(self, sbom_m: SBOM):
        # merged/old to new UUID map
        uuid_updates = {}

        # 1) Merge systems
        if sbom_m.systems:
            for system in sbom_m.systems:
                # check for duplicate UUID/name, merge with existing entry
                if existing_system := self._find_systems_entry(uuid=system.UUID, name=system.name):
                    # merge system entries
                    u1, u2 = existing_system.merge(system)
                    logger.info(f"MERGE_DUPLICATE_SYS: uuid1={u1}, uuid2={u2}")
                    uuid_updates[u2] = u1

                    # Redirect any existing edges from us -> u1 in self.graph
                    if hasattr(self, "graph") and self.graph.has_node(u2):
                        # for each predecessor of u2, add edge (pred -> u1)
                        for pred, _, attrs in self.graph.in_edges(u2, data=True):
                            self.graph.add_edge(pred, u1, **attrs)
                        # For each successor of u2, add edge (u1 -> succ)
                        for _, succ, attrs in self.graph.out_edges(u2, data=True):
                            self.graph.add_edge(u1, succ, **attrs)
                        self.graph.remove_node(u2)

                else:
                    self.systems.append(system)

                    # Add the new system node into the graph
                    if hasattr(self, "graph"):
                        self.graph.add_node(system.UUID, type="System")

        # 2) Merge software
        if sbom_m.software:
            for sw in sbom_m.software:
                # NOTE: Do we want to pass in teh UUID here? What if we have two different UUIDs for the same file? Should hashes be required?
                if existing_sw := self._find_software_entry(
                    uuid=sw.UUID, sha256=sw.sha256, md5=sw.md5, sha1=sw.sha1
                ):
                    u1, u2 = existing_sw.merge(sw)
                    logger.info(f"MERGE DUPLICATE: uuid1={u1}, uuid2={u2}")
                    uuid_updates[u2] = u1

                    # Redirect any existing edges from u2 -> u1 in self.graph
                    if hasattr(self, "graph") and self.graph.has_node(u2):
                        for pred, _, attrs in self.graph.in_edges(u2, data=True):
                            self.graph.add_edge(pred, u1, **attrs)
                        for _, succ, attrs in self.graph.out_edges(u2, data=True):
                            self.graph.add_edge(u1, succ, **attrs)
                        self.graph.remove_node(u2)

                else:
                    self.software.append(sw)

                    # Add the new software node in the graph
                    if hasattr(self, "graph"):
                        self.graph.add_node(sw.UUID, type="Software")

        # 3) Merge relationships from the incoming SBOM’s graph
        for src, dst, attrs in sbom_m.graph.edges(data=True):
            # apply any UUID remaps from merged systems/software
            xUUID = uuid_updates.get(src, src)
            yUUID = uuid_updates.get(dst, dst)

            # skip if we already have that exact relationship
            if self.find_relationship(xUUID, yUUID, attrs["relationship"]):
                logger.info(
                    f"DUPLICATE RELATIONSHIP: xUUID={xUUID}, yUUID{yUUID} rel={attrs['relationship']}"
                )
                continue

            # add into our SBOM (graph + JSON via to_dict)
            self.create_relationship(xUUID, yUUID, attrs["relationship"])

        # 4) Rewrite any containerPath UUIDs
        for sw in self.software:
            if sw.containerPath:
                for idx, path in enumerate(sw.containerPath):
                    u = path[:36]
                    # if container path starts with an invalid uuid4, sbom might not be valid
                    if self.is_valid_uuid4(u):
                        if u in uuid_updates:
                            updated_path = path.replace(u, uuid_updates[u], 1)
                            sw.containerPath[idx] = updated_path
                # remove duplicates
                sw.containerPath = [*set(sw.containerPath)]

        logger.info(f"UUID UPDATES: {uuid_updates}")

        # 5) Merge analysisData, observations, starRelationships
        for ad in sbom_m.analysisData:
            self.analysisData.append(ad)
        for obs in sbom_m.observations:
            self.observations.append(obs)
        for star_rel in sbom_m.starRelationships:
            # rewrite UUIDs before doing the search
            if star_rel.xUUID in uuid_updates:
                star_rel.xUUID = uuid_updates[star_rel.xUUID]
            if star_rel.yUUID in uuid_updates:
                star_rel.yUUID = uuid_updates[star_rel.yUUID]
            if existing_star_rel := self._find_star_relationship_entry(
                xUUID=star_rel.xUUID,
                yUUID=star_rel.yUUID,
                relationship=star_rel.relationship,
            ):
                logger.info(f"DUPLICATE STAR RELATIONSHIP: {existing_star_rel}")
            else:
                self.starRelationships.add(star_rel)

    def _find_systems_entry(
        self, uuid: Optional[str] = None, name: Optional[str] = None
    ) -> Optional[System]:
        """Merge helper function to find and return
        the matching system entry in the provided sbom.

        Args:
            uuid (Optional[str]): The uuid of the desired system entry.
            name (Optional[str]): The name of the desired system entry.

        Returns:
            Optional[System]: The system found that matches the given criteria, otherwise None.
        """
        for system in self.systems:
            if uuid:
                if system.UUID != uuid:
                    continue
            if name:
                if system.name != name:
                    continue
            return system
        return None

    def _find_software_entry(
        self,
        uuid: Optional[str] = None,
        sha256: Optional[str] = None,
        md5: Optional[str] = None,
        sha1: Optional[str] = None,
    ) -> Optional[Software]:
        """Merge helper function to find and return
        the matching software entry in the provided sbom.

        Args:
            uuid (Optional[str]): The uuid of the desired software entry to match against if no hashes were provided.
            sha256 (Optional[str]): The sha256 of the desired software entry.
            md5 (Optional[str]): The md5 of the desired software entry.
            sha1 (Optional[str]): The sha1 of the desired software entry.

        Returns:
            Optional[Software]: The software entry found that matches the given criteria, otherwise None.
        """
        for sw in self.software:
            match = False
            # If we have hashes to check
            if sha256 or md5 or sha1:
                # Check if we have both sides of the comparison, then compare. At least one hash must match
                if sw.sha256 and sha256:
                    if sw.sha256 == sha256:
                        match = True
                if sw.md5 and md5:
                    if sw.md5 == md5:
                        match = True
                if sw.sha1 and sha1:
                    if sw.sha1 == sha1:
                        match = True
            # If no hashes to check, match by UUID
            else:
                if sw.UUID == uuid:
                    match = True
            if match:
                return sw
        return None

    def _find_relationship_entry(
        self,
        xUUID: Optional[str] = None,
        yUUID: Optional[str] = None,
        relationship: Optional[str] = None,
    ) -> Optional[Relationship]:
        """Merge helper function to find and return
        the matching relationship entry in the provided sbom.

        Args:
            xUUID (Optional[str]): The xUUID of the desired relationship entry.
            yUUID (Optional[str]): The yUUID of the desired relationship entry.
            relationship (Optional[str]): The relationship type of the desired relationship entry.

        Returns:
            Optional[Relationship]: The relationship entry found that matches the given criteria, otherwise None.
        """
        for u, v, attrs in self.graph.edges(data=True):
            if xUUID and u != xUUID:
                continue
            if yUUID and v != yUUID:
                continue
            if relationship and attrs.get("relationship", "").upper() != relationship.upper():
                continue
            # reconstruct the Relationship object for merge‐logic
            return Relationship(xUUID=u, yUUID=v, relationship=attrs["relationship"])
        return None

    def _find_star_relationship_entry(
        self,
        xUUID: Optional[str] = None,
        yUUID: Optional[str] = None,
        relationship: Optional[str] = None,
    ) -> Optional[StarRelationship]:
        """Merge helper function to find and return
        the matching star relationship entry in the provided sbom.

        Args:
            xUUID (Optional[str]): The xUUID of the desired relationship entry.
            yUUID (Optional[str]): The yUUID of the desired relationship entry.
            relationship (Optional[str]): The relationship type of the desired relationship entry.

        Returns:
            Optional[StarRelationship]: The star relationship found that matches the given criteria, otherwise None.
        """
        for rel in self.starRelationships:
            if xUUID:
                if rel.xUUID != xUUID:
                    continue
            if yUUID:
                if rel.yUUID != yUUID:
                    continue
            if relationship:
                if rel.relationship != relationship:
                    continue
            return rel
        return None

    def is_valid_uuid4(self, u: str) -> bool:
        """Merge helper function to check if a uuid is valid.

        Args:
            u (str):  The UUID to check.

        Returns:
            bool: True if the UUID is valid, otherwise False.
        """
        try:
            u_test = uuid_module.UUID(u, version=4)
        except ValueError:
            return False
        return str(u_test) == u

    def get_children(self, uuid: str, rel_type: Optional[str] = None) -> List[str]:
        """
        Return all nodes `y` such that there is an edge (uuid → y) in `graph`.
        If `rel_type` is provided (“Contains”, “Uses”, …), filter only edges with that relationship.
        """
        children = []
        for _, v, attrs in self.graph.out_edges(uuid, data=True):
            if not rel_type or attrs.get("relationship", "").upper() == rel_type.upper():
                children.append(v)
        return children

    def get_parents(self, uuid: str, rel_type: Optional[str] = None) -> List[str]:
        """
        Return all nodes `x` such that there is an edge (x → uuid) in `graph`.
        If `rel_type` is provided, filter accordingly.
        """
        parents = []
        for u, _, attrs in self.graph.in_edges(uuid, data=True):
            if not rel_type or attrs.get("relationship", "").upper() == rel_type.upper():
                parents.append(u)
        return parents

    def to_dict_override(self) -> dict:
        """Serialize all fields except internal graph/loader, then inject graph-derived relationships."""

        # 1) Dump every dataclass field into a plain dict
        data = asdict(self)

        # 2) Drop internal‐only bits
        data.pop("graph", None)
        data.pop("_loaded_relationships", None)

        # 3) Convert any sets → lists so JSON can handle them
        for key, val in list(data.items()):
            if isinstance(val, set):
                data[key] = list(val)

        # 4) Inject the canonical relationships list from the graph
        data["relationships"] = [
            {"xUUID": u, "yUUID": v, "relationship": attrs["relationship"]}
            for u, v, attrs in self.graph.edges(data=True)
        ]
        return data

    def to_json_override(self, *args, **kwargs) -> str:
        """Dump our custom to_dict() to JSON."""
        return json.dumps(self.to_dict_override(), *args, **kwargs)<|MERGE_RESOLUTION|>--- conflicted
+++ resolved
@@ -64,20 +64,11 @@
     )  # Add a NetworkX directed graph for quick traversal/query
 
     def __post_init__(self):
-<<<<<<< HEAD
         # If called like SBOM(raw_dict), raw_dict will be in .systems
         if isinstance(self.systems, dict) and not self.hardware and not self.software:
             raw = self.systems
 
             # zero out every container
-=======
-        # If this SBOM was called with a single raw‐dict arg (e.g. SBOM({...})),
-        # rebuild every sub‐list from that dict rather than using schema().load()
-        if isinstance(self.systems, dict) and not self.hardware and not self.software:
-            raw = self.systems  # the dict the user passed in
-
-            # Clear out all fields
->>>>>>> 9fe4793f
             self.systems = []
             self.hardware = []
             self.software = []
@@ -86,7 +77,6 @@
             self._loaded_relationships = []
             self.starRelationships = set()
 
-<<<<<<< HEAD
             # prepare valid field-name sets
             SYSTEM_FIELDS        = {f.name for f in fields(System)}
             HARDWARE_FIELDS      = {f.name for f in fields(Hardware)}
@@ -97,20 +87,6 @@
             STAR_FIELDS          = {f.name for f in fields(StarRelationship)}
 
             # rehydrate systems
-=======
-            # Import types for manual construction
-            from surfactant.sbomtypes import (
-                AnalysisData,
-                Hardware,
-                Observation,
-                Relationship,
-                Software,
-                StarRelationship,
-                System,
-            )
-
-            # Rehydrate systems
->>>>>>> 9fe4793f
             for sys_data in raw.get("systems", []):
                 clean = {k: v for k, v in sys_data.items() if k in SYSTEM_FIELDS}
                 self.systems.append(System(**clean))
