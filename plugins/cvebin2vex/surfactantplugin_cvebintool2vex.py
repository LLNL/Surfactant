--- conflicted
+++ resolved
@@ -37,15 +37,12 @@
         if result.returncode in (0, 1):
             logger.info(f"Output saved to {output_file_path}")
             return output_file_path  # Return path to the generated JSON file
-<<<<<<< HEAD
         
         raise subprocess.CalledProcessError(result.returncode, command, output=result.stdout, stderr=result.stderr)
-=======
         else:
             raise subprocess.CalledProcessError(
                 result.returncode, command, output=result.stdout, stderr=result.stderr
             )
->>>>>>> aadc675a
     except subprocess.CalledProcessError as e:
         logger.error(
             f"Error running CVE-bin-tool: {e}\nOutput: {e.output}\nError: {e.stderr}",
