--- conflicted
+++ resolved
@@ -103,7 +103,6 @@
     logging.info("Plugin '%s' is now disabled", plugin_name)
 
 
-<<<<<<< HEAD
 def run_surfactant_generate(config_file, output_sbom_path):
     """Run surfactant generate using Python subprocess in a platform-independent way."""
     import sys
@@ -127,31 +126,6 @@
     
     logging.info("Successfully generated SBOM: '%s'", output_sbom_path)
     return result.stdout
-=======
-def run_surfactant_generate(config_file, output_sbom_file):
-    """Run surfactant generate using direct API calls instead of subprocess."""
-    # Parse the specimen config file
-    config_param_type = SpecimenConfigParamType()
-    specimen_config = config_param_type.convert(config_file, None, None)
-
-    # Open the output file for the SBOM
-    with open(output_sbom_file, "w", encoding="utf-8") as sbom_outfile:
-        # Call the generate function directly with parameters matching CLI defaults
-        generate_sbom(
-            specimen_config=specimen_config,
-            sbom_outfile=sbom_outfile,
-            input_sbom=None,  # No input SBOM
-            skip_gather=False,
-            skip_relationships=False,
-            skip_install_path=False,
-            recorded_institution="",
-            output_format="surfactant.output.cytrics_writer",
-            input_format="surfactant.input_readers.cytrics_reader",
-            omit_unrecognized_types=False,
-        )
-
-    logging.info("Successfully generated SBOM: '%s'", output_sbom_file)
->>>>>>> ebc267fb
 
 
 @pytest.fixture(scope="session", name="config_and_tarball_fixture")
