--- conflicted
+++ resolved
@@ -103,12 +103,6 @@
 
 def run_surfactant_generate(config_file, output_sbom_path):
     """Run surfactant generate using Python subprocess in a platform-independent way."""
-<<<<<<< HEAD
-=======
-    import subprocess
-    import sys
-
->>>>>>> 43866e5c
     # Use the Python executable from the current environment
     python_exe = sys.executable
 
