# Copyright 2024 Lawrence Livermore National Security, LLC
# See the top-level LICENSE file for details.
#
# SPDX-License-Identifier: MIT

import argparse
import json
import os
import re

<<<<<<< HEAD
# The following code adds the data present in additional_metadata.json files to an input 
# sbom and outputs it at a new location.
=======
"""
The following code adds the data present in additional_metadata.json files to an input
sbom and outputs it at a new location.
>>>>>>> dcf7773c

#     - It does use dict.update(), so any shared fields will be overwritten
#     - It uses the sha256hash field to perform linkages
#     - It does overwrite the output location

# Usage:
#     python3 scripts/merge_additional_metadata.py . sbom_without_metadata.json output_sbom_file.json


def parse_args():
    parser = argparse.ArgumentParser()
    parser.add_argument(
        "metadata_dir",
        help='The directory that contains the "additional metadata" files',
    )
    parser.add_argument("input_sbom", help="The SBOM for the additional metadata to be merged into")
    parser.add_argument("output_file", help="The output file")
    _args = parser.parse_args()
    return _args


if __name__ == "__main__":
    args = parse_args()
    with open(args.input_sbom) as f:
        sbom_data = json.load(f)
    lookup_table = {
        sbom_node["sha256"]: index for index, sbom_node in enumerate(sbom_data["software"])
    }
    for path in os.scandir(args.metadata_dir):
        if re.match("[a-z0-9]{64}_additional_metadata.json", path.name):
            with open(path) as f:
                additional_data = json.load(f)
            if additional_data["sha256hash"] in lookup_table:
                index = lookup_table[additional_data["sha256hash"]]
                if "metadata" not in sbom_data["software"][index]:
                    sbom_data["software"][index]["metadata"] = []
                sbom_data["software"][index]["metadata"].append(additional_data)
    with open(args.output_file, "w") as f:
        json.dump(sbom_data, f, indent=4)<|MERGE_RESOLUTION|>--- conflicted
+++ resolved
@@ -8,14 +8,8 @@
 import os
 import re
 
-<<<<<<< HEAD
 # The following code adds the data present in additional_metadata.json files to an input 
 # sbom and outputs it at a new location.
-=======
-"""
-The following code adds the data present in additional_metadata.json files to an input
-sbom and outputs it at a new location.
->>>>>>> dcf7773c
 
 #     - It does use dict.update(), so any shared fields will be overwritten
 #     - It uses the sha256hash field to perform linkages
