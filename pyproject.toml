--- conflicted
+++ resolved
@@ -58,13 +58,9 @@
     "requests>=2.32.3",
     "rarfile==4.2.*",
     # Pinned to specific version for potential breaking changes
-<<<<<<< HEAD
-    "python-msi==0.0.0a0",
     "networkx>=2.6",
-=======
     "python-msi==0.0.0a2",
->>>>>>> 25cabbe3
-]
+
 dynamic = ["version"]
 
 [project.optional-dependencies]
