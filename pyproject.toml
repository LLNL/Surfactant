[build-system]
requires = ["setuptools", "setuptools-scm"]
build-backend = "setuptools.build_meta"

[project]
name = "Surfactant"
authors = [
    {name = "Ryan Mast", email = "mast9@llnl.gov"},
    {name = "Levi Lloyd", email = "lloyd27@llnl.gov"},
    {name = "Micaela Gallegos", email = "gallegos31@llnl.gov"},
    {name = "Alexander Armstrong", email = "armstrong48@llnl.gov"},
    {name = "Shayna Kapadia", email = "kapadia2@llnl.gov"},
    {name = "Asriel Margarian", email = "margarian1@llnl.gov"},
]
maintainers = [
    {name = "Ryan Mast", email = "mast9@llnl.gov"},
]
description = "Modular framework to gather file information, analyze dependencies, and generate an SBOM"
readme = "README.md"
requires-python = ">=3.9"
keywords = ["sbom", "pe", "elf", "ole", "msi"]
license = "MIT"
license-files = ["LICENSE", "NOTICE"]
classifiers = [
    "Programming Language :: Python :: 3",
    "Programming Language :: Python :: 3 :: Only",
    "Programming Language :: Python :: 3.8",
    "Programming Language :: Python :: 3.9",
    "Programming Language :: Python :: 3.10",
    "Programming Language :: Python :: 3.11",
    "Programming Language :: Python :: 3.12",
    "Development Status :: 3 - Alpha",
    "Environment :: Console",
    "Operating System :: MacOS",
    "Operating System :: Microsoft :: Windows",
    "Operating System :: POSIX :: Linux",
    "Topic :: Security",
    "Topic :: Software Development",
    "Topic :: System",
    "Topic :: Utilities",
]
dependencies = [
    "dataclasses_json==0.6.*",
    "pyelftools==0.32.*",
    # This isn't semver so fix it to a specific release
    "pefile==2024.8.26",
    "dnfile==0.15.*",
    "olefile==0.47.*",
    "defusedxml==0.7.*",
    "spdx-tools==0.8.*",
    # Pinned to specific version for potential breaking changes
    "cyclonedx-python-lib==10.4.1",
    "pluggy==1.*",
    "click==8.*",
    "loguru==0.7.*",
    "tomlkit==0.13.*",
    "textual==3.*",
    "requests>=2.32.3",
    "rarfile==4.2.*",
    # Pinned to specific version for potential breaking changes
<<<<<<< HEAD
    "python-msi==0.0.0a2",
    # Pinned to specific version for potential breaking changes
    "rpmfile==2.1.0",
]
=======
    "networkx>=2.6",
    "python-msi==0.0.0a2"
    ]

>>>>>>> 681c8a3f
dynamic = ["version"]

[project.optional-dependencies]
macho = ["lief==0.16.6"]
java = ["javatools>=1.6,==1.*"]
test = ["pytest"]
dev = ["build", "pre-commit"]
docs = ["sphinx", "myst-parser"]

[project.scripts]
surfactant = "surfactant.__main__:main"

[project.urls]
Homepage = "https://github.com/LLNL/Surfactant"
Discussions = "https://github.com/LLNL/Surfactant/discussions"
Documentation = "https://surfactant.readthedocs.io/en/latest/"
"Issue Tracker" = "https://github.com/LLNL/Surfactant/issues"
"Source Code" = "https://github.com/LLNL/Surfactant"

[dependency-groups]
test = ["pytest"]
dev = ["build", "pre-commit"]
docs = ["sphinx", "myst-parser"]

[tool.setuptools.packages.find]
include = ["surfactant", "surfactant.*"]

[tool.setuptools_scm]
version_file = "surfactant/_version.py"

[tool.pytest.ini_options]
addopts = ["--import-mode=importlib", "--ignore=plugins"]
pythonpath = "."

[tool.ruff]
line-length = 100
indent-width = 4

[tool.ruff.lint]
# ruff defaults: E4, E7, E9, F
select = ["E", "F", "B", "I"]
ignore = ["E501", "F841"]
# don't fix flake8-bugbear (`B`) violations
unfixable = ["B"]

# Ignore `E402` import violations in plugin manager
[tool.ruff.lint.per-file-ignores]
"surfactant/plugin/manager.py" = ["E402"]

[tool.pylint.messages_control]
max-line-length = "100"
good-names-rgxs = "x,y,e,md,sw"
disable = [
  "line-too-long",
  "missing-module-docstring",
  "missing-class-docstring",
  "missing-function-docstring",
  "duplicate-code",
  "too-many-branches",
  "too-many-statements",
  "unused-variable",
  "invalid-name",
  "no-member",
  "too-many-nested-blocks",
  "fixme",
  "too-many-locals",
  "too-many-arguments",
  "unused-argument",
  "unspecified-encoding",
  "import-error",
]<|MERGE_RESOLUTION|>--- conflicted
+++ resolved
@@ -57,18 +57,12 @@
     "textual==3.*",
     "requests>=2.32.3",
     "rarfile==4.2.*",
+    "networkx>=2.6",
     # Pinned to specific version for potential breaking changes
-<<<<<<< HEAD
     "python-msi==0.0.0a2",
     # Pinned to specific version for potential breaking changes
     "rpmfile==2.1.0",
-]
-=======
-    "networkx>=2.6",
-    "python-msi==0.0.0a2"
-    ]
-
->>>>>>> 681c8a3f
+  ]
 dynamic = ["version"]
 
 [project.optional-dependencies]
