--- conflicted
+++ resolved
@@ -54,11 +54,7 @@
     "loguru==0.7.*",
     "flask==3.*",
     "tomlkit==0.13.*",
-<<<<<<< HEAD
-    "textual==1.*",
-=======
     "textual==2.*",
->>>>>>> 6556a547
     "requests>=2.32.3",
 ]
 dynamic = ["version"]
